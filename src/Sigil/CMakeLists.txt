########################################################
#  
#  This is a CMake configuration file.
#  To use it you need CMake which can be 
#  downloaded from here: 
#    http://www.cmake.org/cmake/resources/software.html
#
#########################################################

cmake_minimum_required( VERSION 2.6 ) 

# Print a message and fail for people who don't
# read the building instructions and then complain
# when the build process fails for them.
if ( ${CMAKE_CURRENT_SOURCE_DIR} STREQUAL ${CMAKE_SOURCE_DIR} )
    message( FATAL_ERROR "You are trying to run CMake from the <top_folder>/src/Sigil directory, "
                         "instead of just from the <top_folder> directory.\nDO NOT DO THIS.\n"
                         "The correct way looks like this:\n"
                         "  cmake -G '<generator_name>' /path/to/topmost/folder/in/source/package\n"
                         "You will probably now need to clean your build directory first." )
endif()

# We use the lower case name
# on UNIX systems other than Mac OS X
if ( WIN32 OR APPLE )
    project( Sigil )
else()
    project( sigil )
endif()

find_package( Qt4 REQUIRED )

set( QT_USE_QTWEBKIT TRUE )
set( QT_USE_QTSVG TRUE )
set( QT_USE_QTXML TRUE )
set( QT_USE_QTNETWORK TRUE ) 
set( QT_USE_QTMAIN TRUE )
set( QT_USE_QTXMLPATTERNS TRUE )

include( ${QT_USE_FILE} )

# These headers need to go through Qt's MOC compiler
set( QOBJECT_HEADERS    
    Dialogs/AddMetadata.h 
    Dialogs/About.h
    ViewEditors/BookViewEditor.h
    ViewEditors/CodeViewEditor.h 
    Dialogs/TOCEditor.h 
    Dialogs/MetaEditor.h
    Dialogs/FindReplace.h
    MainUi/MainWindow.h
    MainUI/TabManager.h
    MainUI/ContentTab.h 
    MainUI/FlowTab.h     
    MainUI/BookBrowser.h
    MainUI/OPFModel.h
    Misc/AppEventFilter.h
    Misc/UpdateChecker.h 
    ResourceObjects/Resource.h
    ResourceObjects/TextResource.h
    ResourceObjects/HTMLResource.h
    ResourceObjects/CSSResource.h
    ResourceObjects/XPGTResource.h
    ResourceObjects/ImageResource.h
    ResourceObjects/FontResource.h
    )

set( MAIN_FILES
    constants.h
    main.cpp
    )
    
set( BOOK_MANIPULATION_FILES 
    BookManipulation/Book.cpp
    BookManipulation/Book.h
    BookManipulation/BookNormalization.cpp
    BookManipulation/BookNormalization.h
    BookManipulation/CleanSource.cpp
    BookManipulation/CleanSource.h
    BookManipulation/FolderKeeper.cpp
    BookManipulation/FolderKeeper.h
    BookManipulation/Headings.cpp
    BookManipulation/Headings.h
    BookManipulation/Metadata.cpp
    BookManipulation/Metadata.h
    BookManipulation/SigilMarkup.cpp
    BookManipulation/SigilMarkup.h
    BookManipulation/XHTMLDoc.cpp
    BookManipulation/XHTMLDoc.h
    )

set( RESOURCE_OBJECT_FILES
    ResourceObjects/Resource.cpp
    ResourceObjects/Resource.h
    ResourceObjects/TextResource.cpp
    ResourceObjects/TextResource.h
    ResourceObjects/HTMLResource.cpp
    ResourceObjects/HTMLResource.h
    ResourceObjects/CSSResource.cpp
    ResourceObjects/CSSResource.h
    ResourceObjects/XPGTResource.cpp
    ResourceObjects/XPGTResource.h
    ResourceObjects/ImageResource.cpp
    ResourceObjects/ImageResource.h
    ResourceObjects/FontResource.cpp
    ResourceObjects/FontResource.h
    )
        
set( DIALOG_FILES
    Dialogs/About.cpp
    Dialogs/About.h
    Dialogs/AddMetadata.cpp
    Dialogs/AddMetadata.h
    Dialogs/MetaEditor.cpp
    Dialogs/MetaEditor.h
    Dialogs/TOCEditor.cpp
    Dialogs/TOCEditor.h
    Dialogs/FindReplace.cpp
    Dialogs/FindReplace.h
    )

set( EXPORTER_FILES
    Exporters/ExportEPUB.cpp
    Exporters/ExportEPUB.h
    Exporters/Exporter.h
    Exporters/ExporterFactory.cpp
    Exporters/ExporterFactory.h
    Exporters/ExportSGF.cpp
    Exporters/ExportSGF.h
    Exporters/NCXWriter.cpp
    Exporters/NCXWriter.h
    Exporters/OPFWriter.cpp
    Exporters/OPFWriter.h
    Exporters/XMLWriter.cpp
    Exporters/XMLWriter.h
    )
    
set( IMPORTER_FILES
    Importers/ImportEPUB.cpp
    Importers/ImportEPUB.h
    Importers/Importer.h
    Importers/ImporterFactory.cpp
    Importers/ImporterFactory.h
    Importers/ImportHTML.cpp
    Importers/ImportHTML.h
    Importers/ImportSGF.cpp
    Importers/ImportSGF.h
    Importers/ImportTXT.cpp
    Importers/ImportTXT.h
    )
    
set( MISC_FILES
    Misc/AppEventFilter.cpp
    Misc/AppEventFilter.h
    Misc/UpdateChecker.cpp
    Misc/UpdateChecker.h
    Misc/Utility.cpp
    Misc/Utility.h
    Misc/XHTMLHighlighter.cpp
    Misc/XHTMLHighlighter.h
    )

set( VIEW_EDITOR_FILES
    ViewEditors/BookViewEditor.cpp
    ViewEditors/BookViewEditor.h
    ViewEditors/CodeViewEditor.cpp
    ViewEditors/CodeViewEditor.h
    ViewEditors/LineNumberArea.cpp
    ViewEditors/LineNumberArea.h  
    ViewEditors/Searchable.cpp    
    ViewEditors/Searchable.h  
    ViewEditors/ViewEditor.h     
    )
    
set( MAINUI_FILES 
    MainUI/TabManager.cpp
    MainUI/TabManager.h
    MainUI/FlowTab.cpp
    MainUI/FlowTab.h 
    MainUI/ContentTab.cpp
    MainUI/ContentTab.h 
    MainUI/MainWindow.cpp
    MainUI/MainWindow.h
    MainUI/BookBrowser.cpp
    MainUI/BookBrowser.h
    MainUI/OPFModel.cpp
    MainUI/OPFModel.h
    )

            
set( UI_FILES   
    Form_Files/main.ui 
    Form_Files/MetaEditor.ui 
    Form_Files/AddMetadata.ui 
    Form_Files/About.ui 
    Form_Files/TOCEditor.ui 
    Form_Files/FindReplace.ui 
    )
            
set( QRC_FILES  
    Resource_Files/main/main.qrc
    Resource_Files/About/About.qrc
    Resource_Files/data/data.qrc
    Resource_Files/javascript/javascript.qrc
    Resource_Files/icon/icon.qrc  
    )
    
set( RAW_SOURCES ${MAIN_FILES} ${BOOK_MANIPULATION_FILES} ${RESOURCE_OBJECT_FILES} ${DIALOG_FILES} ${EXPORTER_FILES}
                 ${IMPORTER_FILES} ${MISC_FILES} ${VIEW_EDITOR_FILES} ${MAINUI_FILES} )

# Runs MOC on specifed files
qt4_wrap_cpp( MOC_FILES_CPP ${QOBJECT_HEADERS} )

# Runs UIC on specified files
qt4_wrap_ui( UI_FILES_H ${UI_FILES} )

# Runs RCC on specified files
qt4_add_resources( QRC_FILES_CPP ${QRC_FILES} )

# Define the Sigil version string for use in source files
set_source_files_properties( ${RAW_SOURCES} PROPERTIES COMPILE_DEFINITIONS SIGIL_FULL_VERSION="${SIGIL_FULL_VERSION}" )

# MSVC precompiled headers cmake code
if ( MSVC )
    set_source_files_properties( stdafx.cpp PROPERTIES COMPILE_FLAGS "/Ycstdafx.h" )
    set_source_files_properties( stdafx.h   PROPERTIES COMPILE_FLAGS "/Yustdafx.h" )
        
    foreach( src_file ${RAW_SOURCES} )
        if( ${src_file} MATCHES ".*cpp$" )
            set_source_files_properties( ${src_file} PROPERTIES COMPILE_FLAGS "/Yustdafx.h" )
        endif()
    endforeach()

    # stdafx.cpp has to come before stdafx.h, 
    # otherwise we get a linker error...
    list( INSERT RAW_SOURCES 0 stdafx.h )
    list( APPEND MAIN_FILES stdafx.h )
    list( INSERT RAW_SOURCES 0 stdafx.cpp )
    list( APPEND MAIN_FILES stdafx.cpp )

# GCC precompiled headers cmake code
elseif( CMAKE_COMPILER_IS_GNUCXX )

    # Get the compiler flags for this build type
    string( TOUPPER "CMAKE_CXX_FLAGS_${CMAKE_BUILD_TYPE}" flags_for_build_name )
    set( compile_flags ${${flags_for_build_name}} )
    
    # Add all the Qt include directories
    foreach( item ${QT_INCLUDES} )
        list( APPEND compile_flags "-I${item}" )
    endforeach()

    # Get the list of all build-independent preprocessor definitions
    get_directory_property( defines_global COMPILE_DEFINITIONS )
    list( APPEND defines ${defines_global} )

    # Get the list of all build-dependent preprocessor definitions
    string( TOUPPER "COMPILE_DEFINITIONS_${CMAKE_BUILD_TYPE}" defines_for_build_name )
    get_directory_property( defines_build ${defines_for_build_name} )
    list( APPEND defines ${defines_build} )

    # Add the "-D" prefix to all of them
    foreach( item ${defines} )
        list( APPEND all_define_flags "-D${item}" )
    endforeach()
    
    list( APPEND compile_flags ${all_define_flags} ) 
    
    # Prepare the compile flags var for passing to GCC
    separate_arguments( compile_flags )
    
    # Finally, build the precompiled header
    add_custom_target(  gccPCH ALL 
                        COMMAND ${CMAKE_CXX_COMPILER} ${compile_flags} ${CMAKE_CURRENT_SOURCE_DIR}/stdafx.h -o stdafx.h.gch
                        WORKING_DIRECTORY ${CMAKE_CURRENT_BINARY_DIR}
                        VERBATIM )
endif()

# Adds folders for Visual Studio solution explorer (and for Xcode explorer)
source_group( "Generated"         FILES ${MOC_FILES_CPP} ${UI_FILES_H} ${QRC_FILES_CPP} )
source_group( "Forms"             FILES ${UI_FILES} )
source_group( "Resource Files"    FILES ${QRC_FILES} )
source_group( "Book Manipulation" FILES ${BOOK_MANIPULATION_FILES} )
source_group( "Resource Objects"  FILES ${RESOURCE_OBJECT_FILES} )
source_group( "Dialogs"           FILES ${DIALOG_FILES} )
source_group( "Exporters"         FILES ${EXPORTER_FILES} )
source_group( "Importers"         FILES ${IMPORTER_FILES} )
source_group( "Misc"              FILES ${MISC_FILES} )
source_group( "View Editors"      FILES ${VIEW_EDITOR_FILES} )
source_group( "MainUI"            FILES ${MAINUI_FILES} )
source_group( "Main Files"        FILES ${MAIN_FILES} )

set( ALL_SOURCES ${RAW_SOURCES} ${MOC_FILES_CPP} ${UI_FILES_H} ${QRC_FILES_CPP} )

# Adding resource (RC) files for Windows
if ( MSVC )
    list( APPEND ALL_SOURCES Resource_Files/icon/icon.rc )
    source_group( "Resources" FILES Resource_Files/icon/icon.rc )
endif()

# Apple bundle configuration
if( APPLE )
    # Copy the icon files
    # TODO: put these in some sort of add_custom_command( TARGET ${PROJECT_NAME} PRE_BUILD COMMAND ...)
    # also delete the Sigil.app folder as PRE_BUILD of Sigil executable

    exec_program( "mkdir -p ${CMAKE_RUNTIME_OUTPUT_DIRECTORY}/Sigil.app/Contents/Resources")
    exec_program( "cp ${PROJECT_SOURCE_DIR}/Resource_Files/icon/Sigil.icns ${CMAKE_RUNTIME_OUTPUT_DIRECTORY}/Sigil.app/Contents/Resources")
    exec_program( "cp ${PROJECT_SOURCE_DIR}/Resource_Files/icon/sgf.icns ${CMAKE_RUNTIME_OUTPUT_DIRECTORY}/Sigil.app/Contents/Resources")
    exec_program( "cp ${PROJECT_SOURCE_DIR}/Resource_Files/icon/epub.icns ${CMAKE_RUNTIME_OUTPUT_DIRECTORY}/Sigil.app/Contents/Resources")

    # Copy the PLIST file...
    exec_program( "cp ${PROJECT_SOURCE_DIR}/Resource_Files/mac/MacOSXBundleInfo.plist ${PROJECT_BINARY_DIR}")
    
    # ...and set the Sigil version string
    exec_program( "sed -i -e 's/SGVERSION/${SIGIL_FULL_VERSION}/g' ${PROJECT_BINARY_DIR}/MacOSXBundleInfo.plist")
endif()

# We need to pick up the stdafx.h file, the ui*.h files,
# and the headers for the linked-to libraries
<<<<<<< HEAD
include_directories( ${CMAKE_CURRENT_BINARY_DIR} ${CMAKE_CURRENT_SOURCE_DIR} ../ZipArchive ../tidyLib )
=======
include_directories( ${CMAKE_CURRENT_SOURCE_DIR} ${CMAKE_CURRENT_BINARY_DIR} ../ZipArchive ../tidyLib ../BoostParts )
>>>>>>> cc7c658b

link_directories ( ${PROJECT_BINARY_DIR}/lib ) 

# We make bundles for Mac OS X
if ( APPLE )
    add_executable( ${PROJECT_NAME} MACOSX_BUNDLE ${ALL_SOURCES} )
    set_target_properties( ${PROJECT_NAME} PROPERTIES MACOSX_BUNDLE_INFO_PLIST ${PROJECT_BINARY_DIR}/MacOSXBundleInfo.plist )
# ...and a normal executable for everything else.
else()
    add_executable( ${PROJECT_NAME} ${ALL_SOURCES} )
endif()

target_link_libraries( ${PROJECT_NAME} tidyLib ZipArchive BoostParts ${QT_LIBRARIES} )

# "Link time code generation" flags for MSVC
if( MSVC )
    add_definitions( /DUNICODE /D_UNICODE /Zc:wchar_t- )
    set( CMAKE_CXX_FLAGS_RELEASE "${CMAKE_CXX_FLAGS_RELEASE} /Oi /GL" ) 
    set( CMAKE_EXE_LINKER_FLAGS_RELEASE "${CMAKE_EXE_LINKER_FLAGS_RELEASE} /LTCG" )

# "Print all warnings" flag for GCC
elseif( CMAKE_COMPILER_IS_GNUCXX )
    add_definitions( -Wall )

    # Make sure the PCH is built for GCC
    add_dependencies( ${PROJECT_NAME} gccPCH )
endif()

# No console window shown on launch
if ( WIN32 )
    set_target_properties( ${PROJECT_NAME} PROPERTIES LINK_FLAGS "/SUBSYSTEM:WINDOWS" )
endif()

# For Mac, add frameworks and make a DMG
if( APPLE )
    add_custom_target(  addframeworks ALL 
                        COMMAND ${QT_BINARY_DIR}/macdeployqt Sigil.app
                        WORKING_DIRECTORY ${CMAKE_RUNTIME_OUTPUT_DIRECTORY} )

    add_custom_target(  makedmg 
                        COMMAND ${QT_BINARY_DIR}/macdeployqt Sigil.app -dmg -no-plugins
                        WORKING_DIRECTORY ${CMAKE_RUNTIME_OUTPUT_DIRECTORY}
                        DEPENDS ${PROJECT_NAME} )
                
# For Linux and Windows, provide binary installers.
# For this to work, InstallJammer needs to be installed and on the system path.
else()
    set( TEMP_PACKAGE_DIR ${CMAKE_BINARY_DIR}/temp_folder )
    set( MAIN_PACKAGE_DIR ${TEMP_PACKAGE_DIR}/Sigil )
    set( OUTPUT_PACKAGE_DIR ${CMAKE_BINARY_DIR}/installer )
    
    # MPI file will need to be copied to this location
    set( MPI_LOCATION ${CMAKE_BINARY_DIR}/temp_folder/Sigil.mpi )
    
    # Specify platform var for installjammer
    if ( WIN32 )
        set( PLATFORM "Windows" )
    else()
        if ( 64_BIT_PLATFORM )
            set( PLATFORM "Linux-x86_64" )
        else()
            set( PLATFORM "Linux-x86" )
        endif()
    endif()
    
    # Run InstallJammer (*AFTER* all the PRE_BUILD custom commands execute)
    add_custom_target(  makeinstaller 
                        COMMAND cmake -E echo "For this to work, InstallJammer needs to be installed and on the system path."
                        COMMAND installjammer   -DBaseDir ${MAIN_PACKAGE_DIR}  
                                                -DSGMajorVersion ${SIGIL_MAJOR_VERSION}
                                                -DSGMinorVersion ${SIGIL_MINOR_VERSION}
                                                -DSGRevisionVersion ${SIGIL_REVISION_VERSION}
                                                --platform ${PLATFORM}
                                                --output-dir ${OUTPUT_PACKAGE_DIR}
                                                --build-for-release
                                                --verbose   
                                                --build ${MPI_LOCATION} )

    # We need to copy the files that will be used to make the installer to
    # a temporary directory. On the MSVC compiler the PRE_BUILD custom commands
    # can be added directly, but on other generators we need an intermediate target
    # since the PRE_BUILD condition is not supported. Using the intermediate for
    # MSVC makes it unnecessarily recompile that target every time the project is built.
    # So we use the direct way on MSVC, and the intemediate way for other generators.
    if( MSVC )
        set( TARGET_FOR_COPY makeinstaller )
        add_dependencies( makeinstaller ${PROJECT_NAME} )
    else()
        set( TARGET_FOR_COPY copyfiles )
        
        # The intermediate target for copying
        add_custom_target(  copyfiles
                            COMMENT "Copying installer files to temporary location..."
                            DEPENDS ${PROJECT_NAME} )
                            
        add_dependencies( makeinstaller copyfiles )
    endif()
    
    # Copy MPI file to temp folder location
    add_custom_command( TARGET ${TARGET_FOR_COPY} PRE_BUILD 
                        COMMAND cmake -E copy ${CMAKE_SOURCE_DIR}/installer/Sigil.mpi ${MPI_LOCATION} )      
    
    # Copy Qt runtime libs
    set( QT_LIBS QtCore QtGui QtNetwork QtSvg QtWebKit QtXml QtXmlPatterns phonon )
    add_custom_command( TARGET ${TARGET_FOR_COPY} PRE_BUILD COMMAND cmake -E make_directory ${MAIN_PACKAGE_DIR}/ )    
    foreach( lib ${QT_LIBS} )
        set( location location-NOTFOUND )
        find_file( location ${lib} NAMES ${lib}4.dll lib${lib}.so.4 PATHS ${QT_LIBRARY_DIR} )
        add_custom_command( TARGET ${TARGET_FOR_COPY} PRE_BUILD COMMAND cmake -E copy ${location} ${MAIN_PACKAGE_DIR}/ )
    endforeach( lib )

    # Copy codecs plugins
    set( QT_CODECS qcncodecs qjpcodecs qkrcodecs qtwcodecs )
    add_custom_command( TARGET ${TARGET_FOR_COPY} PRE_BUILD COMMAND cmake -E make_directory ${MAIN_PACKAGE_DIR}/codecs/ )    
    foreach( lib ${QT_CODECS} )
        set( location location-NOTFOUND )
        find_file( location ${lib} NAMES ${lib}4.dll lib${lib}.so PATHS ${QT_PLUGINS_DIR}/codecs/ )
        add_custom_command( TARGET ${TARGET_FOR_COPY} PRE_BUILD COMMAND cmake -E copy ${location} ${MAIN_PACKAGE_DIR}/codecs/ )
    endforeach( lib )
    
    # Copy iconengines plugins
    set( QT_ICONENGINES qsvgicon )
    add_custom_command( TARGET ${TARGET_FOR_COPY} PRE_BUILD COMMAND cmake -E make_directory ${MAIN_PACKAGE_DIR}/iconengines/ )
    foreach( lib ${QT_ICONENGINES} )
        set( location location-NOTFOUND )
        find_file( location ${lib} NAMES ${lib}4.dll lib${lib}.so PATHS ${QT_PLUGINS_DIR}/iconengines/ )
        add_custom_command( TARGET ${TARGET_FOR_COPY} PRE_BUILD COMMAND cmake -E copy ${location} ${MAIN_PACKAGE_DIR}/iconengines/ )
    endforeach( lib )    

    # Copy imageformats plugins
    set( QT_IMAGEFORMATS qgif qico qjpeg qmng qsvg qtiff )
    add_custom_command( TARGET ${TARGET_FOR_COPY} PRE_BUILD COMMAND cmake -E make_directory ${MAIN_PACKAGE_DIR}/imageformats/ )
    foreach( lib ${QT_IMAGEFORMATS} )   
        set( location location-NOTFOUND )
        find_file( location ${lib} NAMES ${lib}4.dll lib${lib}.so PATHS ${QT_PLUGINS_DIR}/imageformats/ )
        add_custom_command( TARGET ${TARGET_FOR_COPY} PRE_BUILD COMMAND cmake -E copy ${location} ${MAIN_PACKAGE_DIR}/imageformats/ )
    endforeach( lib )
    
    # Set the path of the application executable
    if( MSVC )
        set( EXE_PATH ${CMAKE_RUNTIME_OUTPUT_DIRECTORY}/Release/${PROJECT_NAME}${CMAKE_EXECUTABLE_SUFFIX} )
    else()
        set( EXE_PATH ${CMAKE_RUNTIME_OUTPUT_DIRECTORY}/${PROJECT_NAME}${CMAKE_EXECUTABLE_SUFFIX} )
    endif()

    # Copy the application executable
    add_custom_command( TARGET ${TARGET_FOR_COPY} PRE_BUILD 
                        COMMAND cmake -E copy ${EXE_PATH} ${MAIN_PACKAGE_DIR} )

    if( UNIX )
        # Copy the Unix launcher that adds the working directory to the LD_LIBRARY_PATH
        add_custom_command( TARGET ${TARGET_FOR_COPY} PRE_BUILD 
                            COMMAND cmake -E copy ${PROJECT_SOURCE_DIR}/Resource_Files/bash/sigil.sh ${MAIN_PACKAGE_DIR} )
    endif()
                        
    # Copy the Changelog
    add_custom_command( TARGET ${TARGET_FOR_COPY} PRE_BUILD 
                        COMMAND cmake -E copy ${CMAKE_SOURCE_DIR}/ChangeLog.txt ${MAIN_PACKAGE_DIR} )
    
    # Copy the license file
    add_custom_command( TARGET ${TARGET_FOR_COPY} PRE_BUILD 
                        COMMAND cmake -E copy ${CMAKE_SOURCE_DIR}/COPYING.txt ${MAIN_PACKAGE_DIR} )

    # The folder for miscellaneous files (icon files etc.)
    add_custom_command( TARGET ${TARGET_FOR_COPY} PRE_BUILD COMMAND cmake -E make_directory ${MAIN_PACKAGE_DIR}/misc/ )
                        
    # Copy the icon file (used on Linux for the application icon)
    add_custom_command( TARGET ${TARGET_FOR_COPY} PRE_BUILD 
                        COMMAND cmake -E copy ${PROJECT_SOURCE_DIR}/Resource_Files/icon/app_icon_48.png ${MAIN_PACKAGE_DIR}/misc/ )
                        
    # Copy the SGF ICO file (used on Windows as the SGF file type icon)
    add_custom_command( TARGET ${TARGET_FOR_COPY} PRE_BUILD 
                        COMMAND cmake -E copy ${PROJECT_SOURCE_DIR}/Resource_Files/icon/sgf.ico ${MAIN_PACKAGE_DIR}/misc/ )
                        
    # Remove the temp directory used for building the installer 
    add_custom_command( TARGET makeinstaller POST_BUILD 
                        COMMAND cmake -E remove_directory ${TEMP_PACKAGE_DIR}
                        COMMENT "Removing temporary directory..." )
endif()

# You can change the install location by 
# running cmake like this:
#
#   cmake -DCMAKE_INSTALL_PREFIX=/new/install/prefix
#
# By default, the prefix is "/usr/local"
# 
if( UNIX AND NOT APPLE )
    install( TARGETS ${PROJECT_NAME} RUNTIME DESTINATION ${CMAKE_INSTALL_PREFIX}/bin )
endif()

<|MERGE_RESOLUTION|>--- conflicted
+++ resolved
@@ -1,516 +1,512 @@
-########################################################
-#  
-#  This is a CMake configuration file.
-#  To use it you need CMake which can be 
-#  downloaded from here: 
-#    http://www.cmake.org/cmake/resources/software.html
-#
-#########################################################
-
-cmake_minimum_required( VERSION 2.6 ) 
-
-# Print a message and fail for people who don't
-# read the building instructions and then complain
-# when the build process fails for them.
-if ( ${CMAKE_CURRENT_SOURCE_DIR} STREQUAL ${CMAKE_SOURCE_DIR} )
-    message( FATAL_ERROR "You are trying to run CMake from the <top_folder>/src/Sigil directory, "
-                         "instead of just from the <top_folder> directory.\nDO NOT DO THIS.\n"
-                         "The correct way looks like this:\n"
-                         "  cmake -G '<generator_name>' /path/to/topmost/folder/in/source/package\n"
-                         "You will probably now need to clean your build directory first." )
-endif()
-
-# We use the lower case name
-# on UNIX systems other than Mac OS X
-if ( WIN32 OR APPLE )
-    project( Sigil )
-else()
-    project( sigil )
-endif()
-
-find_package( Qt4 REQUIRED )
-
-set( QT_USE_QTWEBKIT TRUE )
-set( QT_USE_QTSVG TRUE )
-set( QT_USE_QTXML TRUE )
-set( QT_USE_QTNETWORK TRUE ) 
-set( QT_USE_QTMAIN TRUE )
-set( QT_USE_QTXMLPATTERNS TRUE )
-
-include( ${QT_USE_FILE} )
-
-# These headers need to go through Qt's MOC compiler
-set( QOBJECT_HEADERS    
-    Dialogs/AddMetadata.h 
-    Dialogs/About.h
-    ViewEditors/BookViewEditor.h
-    ViewEditors/CodeViewEditor.h 
-    Dialogs/TOCEditor.h 
-    Dialogs/MetaEditor.h
-    Dialogs/FindReplace.h
-    MainUi/MainWindow.h
-    MainUI/TabManager.h
-    MainUI/ContentTab.h 
-    MainUI/FlowTab.h     
-    MainUI/BookBrowser.h
-    MainUI/OPFModel.h
-    Misc/AppEventFilter.h
-    Misc/UpdateChecker.h 
-    ResourceObjects/Resource.h
-    ResourceObjects/TextResource.h
-    ResourceObjects/HTMLResource.h
-    ResourceObjects/CSSResource.h
-    ResourceObjects/XPGTResource.h
-    ResourceObjects/ImageResource.h
-    ResourceObjects/FontResource.h
-    )
-
-set( MAIN_FILES
-    constants.h
-    main.cpp
-    )
-    
-set( BOOK_MANIPULATION_FILES 
-    BookManipulation/Book.cpp
-    BookManipulation/Book.h
-    BookManipulation/BookNormalization.cpp
-    BookManipulation/BookNormalization.h
-    BookManipulation/CleanSource.cpp
-    BookManipulation/CleanSource.h
-    BookManipulation/FolderKeeper.cpp
-    BookManipulation/FolderKeeper.h
-    BookManipulation/Headings.cpp
-    BookManipulation/Headings.h
-    BookManipulation/Metadata.cpp
-    BookManipulation/Metadata.h
-    BookManipulation/SigilMarkup.cpp
-    BookManipulation/SigilMarkup.h
-    BookManipulation/XHTMLDoc.cpp
-    BookManipulation/XHTMLDoc.h
-    )
-
-set( RESOURCE_OBJECT_FILES
-    ResourceObjects/Resource.cpp
-    ResourceObjects/Resource.h
-    ResourceObjects/TextResource.cpp
-    ResourceObjects/TextResource.h
-    ResourceObjects/HTMLResource.cpp
-    ResourceObjects/HTMLResource.h
-    ResourceObjects/CSSResource.cpp
-    ResourceObjects/CSSResource.h
-    ResourceObjects/XPGTResource.cpp
-    ResourceObjects/XPGTResource.h
-    ResourceObjects/ImageResource.cpp
-    ResourceObjects/ImageResource.h
-    ResourceObjects/FontResource.cpp
-    ResourceObjects/FontResource.h
-    )
-        
-set( DIALOG_FILES
-    Dialogs/About.cpp
-    Dialogs/About.h
-    Dialogs/AddMetadata.cpp
-    Dialogs/AddMetadata.h
-    Dialogs/MetaEditor.cpp
-    Dialogs/MetaEditor.h
-    Dialogs/TOCEditor.cpp
-    Dialogs/TOCEditor.h
-    Dialogs/FindReplace.cpp
-    Dialogs/FindReplace.h
-    )
-
-set( EXPORTER_FILES
-    Exporters/ExportEPUB.cpp
-    Exporters/ExportEPUB.h
-    Exporters/Exporter.h
-    Exporters/ExporterFactory.cpp
-    Exporters/ExporterFactory.h
-    Exporters/ExportSGF.cpp
-    Exporters/ExportSGF.h
-    Exporters/NCXWriter.cpp
-    Exporters/NCXWriter.h
-    Exporters/OPFWriter.cpp
-    Exporters/OPFWriter.h
-    Exporters/XMLWriter.cpp
-    Exporters/XMLWriter.h
-    )
-    
-set( IMPORTER_FILES
-    Importers/ImportEPUB.cpp
-    Importers/ImportEPUB.h
-    Importers/Importer.h
-    Importers/ImporterFactory.cpp
-    Importers/ImporterFactory.h
-    Importers/ImportHTML.cpp
-    Importers/ImportHTML.h
-    Importers/ImportSGF.cpp
-    Importers/ImportSGF.h
-    Importers/ImportTXT.cpp
-    Importers/ImportTXT.h
-    )
-    
-set( MISC_FILES
-    Misc/AppEventFilter.cpp
-    Misc/AppEventFilter.h
-    Misc/UpdateChecker.cpp
-    Misc/UpdateChecker.h
-    Misc/Utility.cpp
-    Misc/Utility.h
-    Misc/XHTMLHighlighter.cpp
-    Misc/XHTMLHighlighter.h
-    )
-
-set( VIEW_EDITOR_FILES
-    ViewEditors/BookViewEditor.cpp
-    ViewEditors/BookViewEditor.h
-    ViewEditors/CodeViewEditor.cpp
-    ViewEditors/CodeViewEditor.h
-    ViewEditors/LineNumberArea.cpp
-    ViewEditors/LineNumberArea.h  
-    ViewEditors/Searchable.cpp    
-    ViewEditors/Searchable.h  
-    ViewEditors/ViewEditor.h     
-    )
-    
-set( MAINUI_FILES 
-    MainUI/TabManager.cpp
-    MainUI/TabManager.h
-    MainUI/FlowTab.cpp
-    MainUI/FlowTab.h 
-    MainUI/ContentTab.cpp
-    MainUI/ContentTab.h 
-    MainUI/MainWindow.cpp
-    MainUI/MainWindow.h
-    MainUI/BookBrowser.cpp
-    MainUI/BookBrowser.h
-    MainUI/OPFModel.cpp
-    MainUI/OPFModel.h
-    )
-
-            
-set( UI_FILES   
-    Form_Files/main.ui 
-    Form_Files/MetaEditor.ui 
-    Form_Files/AddMetadata.ui 
-    Form_Files/About.ui 
-    Form_Files/TOCEditor.ui 
-    Form_Files/FindReplace.ui 
-    )
-            
-set( QRC_FILES  
-    Resource_Files/main/main.qrc
-    Resource_Files/About/About.qrc
-    Resource_Files/data/data.qrc
-    Resource_Files/javascript/javascript.qrc
-    Resource_Files/icon/icon.qrc  
-    )
-    
-set( RAW_SOURCES ${MAIN_FILES} ${BOOK_MANIPULATION_FILES} ${RESOURCE_OBJECT_FILES} ${DIALOG_FILES} ${EXPORTER_FILES}
-                 ${IMPORTER_FILES} ${MISC_FILES} ${VIEW_EDITOR_FILES} ${MAINUI_FILES} )
-
-# Runs MOC on specifed files
-qt4_wrap_cpp( MOC_FILES_CPP ${QOBJECT_HEADERS} )
-
-# Runs UIC on specified files
-qt4_wrap_ui( UI_FILES_H ${UI_FILES} )
-
-# Runs RCC on specified files
-qt4_add_resources( QRC_FILES_CPP ${QRC_FILES} )
-
-# Define the Sigil version string for use in source files
-set_source_files_properties( ${RAW_SOURCES} PROPERTIES COMPILE_DEFINITIONS SIGIL_FULL_VERSION="${SIGIL_FULL_VERSION}" )
-
-# MSVC precompiled headers cmake code
-if ( MSVC )
-    set_source_files_properties( stdafx.cpp PROPERTIES COMPILE_FLAGS "/Ycstdafx.h" )
-    set_source_files_properties( stdafx.h   PROPERTIES COMPILE_FLAGS "/Yustdafx.h" )
-        
-    foreach( src_file ${RAW_SOURCES} )
-        if( ${src_file} MATCHES ".*cpp$" )
-            set_source_files_properties( ${src_file} PROPERTIES COMPILE_FLAGS "/Yustdafx.h" )
-        endif()
-    endforeach()
-
-    # stdafx.cpp has to come before stdafx.h, 
-    # otherwise we get a linker error...
-    list( INSERT RAW_SOURCES 0 stdafx.h )
-    list( APPEND MAIN_FILES stdafx.h )
-    list( INSERT RAW_SOURCES 0 stdafx.cpp )
-    list( APPEND MAIN_FILES stdafx.cpp )
-
-# GCC precompiled headers cmake code
-elseif( CMAKE_COMPILER_IS_GNUCXX )
-
-    # Get the compiler flags for this build type
-    string( TOUPPER "CMAKE_CXX_FLAGS_${CMAKE_BUILD_TYPE}" flags_for_build_name )
-    set( compile_flags ${${flags_for_build_name}} )
-    
-    # Add all the Qt include directories
-    foreach( item ${QT_INCLUDES} )
-        list( APPEND compile_flags "-I${item}" )
-    endforeach()
-
-    # Get the list of all build-independent preprocessor definitions
-    get_directory_property( defines_global COMPILE_DEFINITIONS )
-    list( APPEND defines ${defines_global} )
-
-    # Get the list of all build-dependent preprocessor definitions
-    string( TOUPPER "COMPILE_DEFINITIONS_${CMAKE_BUILD_TYPE}" defines_for_build_name )
-    get_directory_property( defines_build ${defines_for_build_name} )
-    list( APPEND defines ${defines_build} )
-
-    # Add the "-D" prefix to all of them
-    foreach( item ${defines} )
-        list( APPEND all_define_flags "-D${item}" )
-    endforeach()
-    
-    list( APPEND compile_flags ${all_define_flags} ) 
-    
-    # Prepare the compile flags var for passing to GCC
-    separate_arguments( compile_flags )
-    
-    # Finally, build the precompiled header
-    add_custom_target(  gccPCH ALL 
-                        COMMAND ${CMAKE_CXX_COMPILER} ${compile_flags} ${CMAKE_CURRENT_SOURCE_DIR}/stdafx.h -o stdafx.h.gch
-                        WORKING_DIRECTORY ${CMAKE_CURRENT_BINARY_DIR}
-                        VERBATIM )
-endif()
-
-# Adds folders for Visual Studio solution explorer (and for Xcode explorer)
-source_group( "Generated"         FILES ${MOC_FILES_CPP} ${UI_FILES_H} ${QRC_FILES_CPP} )
-source_group( "Forms"             FILES ${UI_FILES} )
-source_group( "Resource Files"    FILES ${QRC_FILES} )
-source_group( "Book Manipulation" FILES ${BOOK_MANIPULATION_FILES} )
-source_group( "Resource Objects"  FILES ${RESOURCE_OBJECT_FILES} )
-source_group( "Dialogs"           FILES ${DIALOG_FILES} )
-source_group( "Exporters"         FILES ${EXPORTER_FILES} )
-source_group( "Importers"         FILES ${IMPORTER_FILES} )
-source_group( "Misc"              FILES ${MISC_FILES} )
-source_group( "View Editors"      FILES ${VIEW_EDITOR_FILES} )
-source_group( "MainUI"            FILES ${MAINUI_FILES} )
-source_group( "Main Files"        FILES ${MAIN_FILES} )
-
-set( ALL_SOURCES ${RAW_SOURCES} ${MOC_FILES_CPP} ${UI_FILES_H} ${QRC_FILES_CPP} )
-
-# Adding resource (RC) files for Windows
-if ( MSVC )
-    list( APPEND ALL_SOURCES Resource_Files/icon/icon.rc )
-    source_group( "Resources" FILES Resource_Files/icon/icon.rc )
-endif()
-
-# Apple bundle configuration
-if( APPLE )
-    # Copy the icon files
-    # TODO: put these in some sort of add_custom_command( TARGET ${PROJECT_NAME} PRE_BUILD COMMAND ...)
-    # also delete the Sigil.app folder as PRE_BUILD of Sigil executable
-
-    exec_program( "mkdir -p ${CMAKE_RUNTIME_OUTPUT_DIRECTORY}/Sigil.app/Contents/Resources")
-    exec_program( "cp ${PROJECT_SOURCE_DIR}/Resource_Files/icon/Sigil.icns ${CMAKE_RUNTIME_OUTPUT_DIRECTORY}/Sigil.app/Contents/Resources")
-    exec_program( "cp ${PROJECT_SOURCE_DIR}/Resource_Files/icon/sgf.icns ${CMAKE_RUNTIME_OUTPUT_DIRECTORY}/Sigil.app/Contents/Resources")
-    exec_program( "cp ${PROJECT_SOURCE_DIR}/Resource_Files/icon/epub.icns ${CMAKE_RUNTIME_OUTPUT_DIRECTORY}/Sigil.app/Contents/Resources")
-
-    # Copy the PLIST file...
-    exec_program( "cp ${PROJECT_SOURCE_DIR}/Resource_Files/mac/MacOSXBundleInfo.plist ${PROJECT_BINARY_DIR}")
-    
-    # ...and set the Sigil version string
-    exec_program( "sed -i -e 's/SGVERSION/${SIGIL_FULL_VERSION}/g' ${PROJECT_BINARY_DIR}/MacOSXBundleInfo.plist")
-endif()
-
-# We need to pick up the stdafx.h file, the ui*.h files,
-# and the headers for the linked-to libraries
-<<<<<<< HEAD
-include_directories( ${CMAKE_CURRENT_BINARY_DIR} ${CMAKE_CURRENT_SOURCE_DIR} ../ZipArchive ../tidyLib )
-=======
-include_directories( ${CMAKE_CURRENT_SOURCE_DIR} ${CMAKE_CURRENT_BINARY_DIR} ../ZipArchive ../tidyLib ../BoostParts )
->>>>>>> cc7c658b
-
-link_directories ( ${PROJECT_BINARY_DIR}/lib ) 
-
-# We make bundles for Mac OS X
-if ( APPLE )
-    add_executable( ${PROJECT_NAME} MACOSX_BUNDLE ${ALL_SOURCES} )
-    set_target_properties( ${PROJECT_NAME} PROPERTIES MACOSX_BUNDLE_INFO_PLIST ${PROJECT_BINARY_DIR}/MacOSXBundleInfo.plist )
-# ...and a normal executable for everything else.
-else()
-    add_executable( ${PROJECT_NAME} ${ALL_SOURCES} )
-endif()
-
-target_link_libraries( ${PROJECT_NAME} tidyLib ZipArchive BoostParts ${QT_LIBRARIES} )
-
-# "Link time code generation" flags for MSVC
-if( MSVC )
-    add_definitions( /DUNICODE /D_UNICODE /Zc:wchar_t- )
-    set( CMAKE_CXX_FLAGS_RELEASE "${CMAKE_CXX_FLAGS_RELEASE} /Oi /GL" ) 
-    set( CMAKE_EXE_LINKER_FLAGS_RELEASE "${CMAKE_EXE_LINKER_FLAGS_RELEASE} /LTCG" )
-
-# "Print all warnings" flag for GCC
-elseif( CMAKE_COMPILER_IS_GNUCXX )
-    add_definitions( -Wall )
-
-    # Make sure the PCH is built for GCC
-    add_dependencies( ${PROJECT_NAME} gccPCH )
-endif()
-
-# No console window shown on launch
-if ( WIN32 )
-    set_target_properties( ${PROJECT_NAME} PROPERTIES LINK_FLAGS "/SUBSYSTEM:WINDOWS" )
-endif()
-
-# For Mac, add frameworks and make a DMG
-if( APPLE )
-    add_custom_target(  addframeworks ALL 
-                        COMMAND ${QT_BINARY_DIR}/macdeployqt Sigil.app
-                        WORKING_DIRECTORY ${CMAKE_RUNTIME_OUTPUT_DIRECTORY} )
-
-    add_custom_target(  makedmg 
-                        COMMAND ${QT_BINARY_DIR}/macdeployqt Sigil.app -dmg -no-plugins
-                        WORKING_DIRECTORY ${CMAKE_RUNTIME_OUTPUT_DIRECTORY}
-                        DEPENDS ${PROJECT_NAME} )
-                
-# For Linux and Windows, provide binary installers.
-# For this to work, InstallJammer needs to be installed and on the system path.
-else()
-    set( TEMP_PACKAGE_DIR ${CMAKE_BINARY_DIR}/temp_folder )
-    set( MAIN_PACKAGE_DIR ${TEMP_PACKAGE_DIR}/Sigil )
-    set( OUTPUT_PACKAGE_DIR ${CMAKE_BINARY_DIR}/installer )
-    
-    # MPI file will need to be copied to this location
-    set( MPI_LOCATION ${CMAKE_BINARY_DIR}/temp_folder/Sigil.mpi )
-    
-    # Specify platform var for installjammer
-    if ( WIN32 )
-        set( PLATFORM "Windows" )
-    else()
-        if ( 64_BIT_PLATFORM )
-            set( PLATFORM "Linux-x86_64" )
-        else()
-            set( PLATFORM "Linux-x86" )
-        endif()
-    endif()
-    
-    # Run InstallJammer (*AFTER* all the PRE_BUILD custom commands execute)
-    add_custom_target(  makeinstaller 
-                        COMMAND cmake -E echo "For this to work, InstallJammer needs to be installed and on the system path."
-                        COMMAND installjammer   -DBaseDir ${MAIN_PACKAGE_DIR}  
-                                                -DSGMajorVersion ${SIGIL_MAJOR_VERSION}
-                                                -DSGMinorVersion ${SIGIL_MINOR_VERSION}
-                                                -DSGRevisionVersion ${SIGIL_REVISION_VERSION}
-                                                --platform ${PLATFORM}
-                                                --output-dir ${OUTPUT_PACKAGE_DIR}
-                                                --build-for-release
-                                                --verbose   
-                                                --build ${MPI_LOCATION} )
-
-    # We need to copy the files that will be used to make the installer to
-    # a temporary directory. On the MSVC compiler the PRE_BUILD custom commands
-    # can be added directly, but on other generators we need an intermediate target
-    # since the PRE_BUILD condition is not supported. Using the intermediate for
-    # MSVC makes it unnecessarily recompile that target every time the project is built.
-    # So we use the direct way on MSVC, and the intemediate way for other generators.
-    if( MSVC )
-        set( TARGET_FOR_COPY makeinstaller )
-        add_dependencies( makeinstaller ${PROJECT_NAME} )
-    else()
-        set( TARGET_FOR_COPY copyfiles )
-        
-        # The intermediate target for copying
-        add_custom_target(  copyfiles
-                            COMMENT "Copying installer files to temporary location..."
-                            DEPENDS ${PROJECT_NAME} )
-                            
-        add_dependencies( makeinstaller copyfiles )
-    endif()
-    
-    # Copy MPI file to temp folder location
-    add_custom_command( TARGET ${TARGET_FOR_COPY} PRE_BUILD 
-                        COMMAND cmake -E copy ${CMAKE_SOURCE_DIR}/installer/Sigil.mpi ${MPI_LOCATION} )      
-    
-    # Copy Qt runtime libs
-    set( QT_LIBS QtCore QtGui QtNetwork QtSvg QtWebKit QtXml QtXmlPatterns phonon )
-    add_custom_command( TARGET ${TARGET_FOR_COPY} PRE_BUILD COMMAND cmake -E make_directory ${MAIN_PACKAGE_DIR}/ )    
-    foreach( lib ${QT_LIBS} )
-        set( location location-NOTFOUND )
-        find_file( location ${lib} NAMES ${lib}4.dll lib${lib}.so.4 PATHS ${QT_LIBRARY_DIR} )
-        add_custom_command( TARGET ${TARGET_FOR_COPY} PRE_BUILD COMMAND cmake -E copy ${location} ${MAIN_PACKAGE_DIR}/ )
-    endforeach( lib )
-
-    # Copy codecs plugins
-    set( QT_CODECS qcncodecs qjpcodecs qkrcodecs qtwcodecs )
-    add_custom_command( TARGET ${TARGET_FOR_COPY} PRE_BUILD COMMAND cmake -E make_directory ${MAIN_PACKAGE_DIR}/codecs/ )    
-    foreach( lib ${QT_CODECS} )
-        set( location location-NOTFOUND )
-        find_file( location ${lib} NAMES ${lib}4.dll lib${lib}.so PATHS ${QT_PLUGINS_DIR}/codecs/ )
-        add_custom_command( TARGET ${TARGET_FOR_COPY} PRE_BUILD COMMAND cmake -E copy ${location} ${MAIN_PACKAGE_DIR}/codecs/ )
-    endforeach( lib )
-    
-    # Copy iconengines plugins
-    set( QT_ICONENGINES qsvgicon )
-    add_custom_command( TARGET ${TARGET_FOR_COPY} PRE_BUILD COMMAND cmake -E make_directory ${MAIN_PACKAGE_DIR}/iconengines/ )
-    foreach( lib ${QT_ICONENGINES} )
-        set( location location-NOTFOUND )
-        find_file( location ${lib} NAMES ${lib}4.dll lib${lib}.so PATHS ${QT_PLUGINS_DIR}/iconengines/ )
-        add_custom_command( TARGET ${TARGET_FOR_COPY} PRE_BUILD COMMAND cmake -E copy ${location} ${MAIN_PACKAGE_DIR}/iconengines/ )
-    endforeach( lib )    
-
-    # Copy imageformats plugins
-    set( QT_IMAGEFORMATS qgif qico qjpeg qmng qsvg qtiff )
-    add_custom_command( TARGET ${TARGET_FOR_COPY} PRE_BUILD COMMAND cmake -E make_directory ${MAIN_PACKAGE_DIR}/imageformats/ )
-    foreach( lib ${QT_IMAGEFORMATS} )   
-        set( location location-NOTFOUND )
-        find_file( location ${lib} NAMES ${lib}4.dll lib${lib}.so PATHS ${QT_PLUGINS_DIR}/imageformats/ )
-        add_custom_command( TARGET ${TARGET_FOR_COPY} PRE_BUILD COMMAND cmake -E copy ${location} ${MAIN_PACKAGE_DIR}/imageformats/ )
-    endforeach( lib )
-    
-    # Set the path of the application executable
-    if( MSVC )
-        set( EXE_PATH ${CMAKE_RUNTIME_OUTPUT_DIRECTORY}/Release/${PROJECT_NAME}${CMAKE_EXECUTABLE_SUFFIX} )
-    else()
-        set( EXE_PATH ${CMAKE_RUNTIME_OUTPUT_DIRECTORY}/${PROJECT_NAME}${CMAKE_EXECUTABLE_SUFFIX} )
-    endif()
-
-    # Copy the application executable
-    add_custom_command( TARGET ${TARGET_FOR_COPY} PRE_BUILD 
-                        COMMAND cmake -E copy ${EXE_PATH} ${MAIN_PACKAGE_DIR} )
-
-    if( UNIX )
-        # Copy the Unix launcher that adds the working directory to the LD_LIBRARY_PATH
-        add_custom_command( TARGET ${TARGET_FOR_COPY} PRE_BUILD 
-                            COMMAND cmake -E copy ${PROJECT_SOURCE_DIR}/Resource_Files/bash/sigil.sh ${MAIN_PACKAGE_DIR} )
-    endif()
-                        
-    # Copy the Changelog
-    add_custom_command( TARGET ${TARGET_FOR_COPY} PRE_BUILD 
-                        COMMAND cmake -E copy ${CMAKE_SOURCE_DIR}/ChangeLog.txt ${MAIN_PACKAGE_DIR} )
-    
-    # Copy the license file
-    add_custom_command( TARGET ${TARGET_FOR_COPY} PRE_BUILD 
-                        COMMAND cmake -E copy ${CMAKE_SOURCE_DIR}/COPYING.txt ${MAIN_PACKAGE_DIR} )
-
-    # The folder for miscellaneous files (icon files etc.)
-    add_custom_command( TARGET ${TARGET_FOR_COPY} PRE_BUILD COMMAND cmake -E make_directory ${MAIN_PACKAGE_DIR}/misc/ )
-                        
-    # Copy the icon file (used on Linux for the application icon)
-    add_custom_command( TARGET ${TARGET_FOR_COPY} PRE_BUILD 
-                        COMMAND cmake -E copy ${PROJECT_SOURCE_DIR}/Resource_Files/icon/app_icon_48.png ${MAIN_PACKAGE_DIR}/misc/ )
-                        
-    # Copy the SGF ICO file (used on Windows as the SGF file type icon)
-    add_custom_command( TARGET ${TARGET_FOR_COPY} PRE_BUILD 
-                        COMMAND cmake -E copy ${PROJECT_SOURCE_DIR}/Resource_Files/icon/sgf.ico ${MAIN_PACKAGE_DIR}/misc/ )
-                        
-    # Remove the temp directory used for building the installer 
-    add_custom_command( TARGET makeinstaller POST_BUILD 
-                        COMMAND cmake -E remove_directory ${TEMP_PACKAGE_DIR}
-                        COMMENT "Removing temporary directory..." )
-endif()
-
-# You can change the install location by 
-# running cmake like this:
-#
-#   cmake -DCMAKE_INSTALL_PREFIX=/new/install/prefix
-#
-# By default, the prefix is "/usr/local"
-# 
-if( UNIX AND NOT APPLE )
-    install( TARGETS ${PROJECT_NAME} RUNTIME DESTINATION ${CMAKE_INSTALL_PREFIX}/bin )
-endif()
-
+########################################################
+#  
+#  This is a CMake configuration file.
+#  To use it you need CMake which can be 
+#  downloaded from here: 
+#    http://www.cmake.org/cmake/resources/software.html
+#
+#########################################################
+
+cmake_minimum_required( VERSION 2.6 ) 
+
+# Print a message and fail for people who don't
+# read the building instructions and then complain
+# when the build process fails for them.
+if ( ${CMAKE_CURRENT_SOURCE_DIR} STREQUAL ${CMAKE_SOURCE_DIR} )
+    message( FATAL_ERROR "You are trying to run CMake from the <top_folder>/src/Sigil directory, "
+                         "instead of just from the <top_folder> directory.\nDO NOT DO THIS.\n"
+                         "The correct way looks like this:\n"
+                         "  cmake -G '<generator_name>' /path/to/topmost/folder/in/source/package\n"
+                         "You will probably now need to clean your build directory first." )
+endif()
+
+# We use the lower case name
+# on UNIX systems other than Mac OS X
+if ( WIN32 OR APPLE )
+    project( Sigil )
+else()
+    project( sigil )
+endif()
+
+find_package( Qt4 REQUIRED )
+
+set( QT_USE_QTWEBKIT TRUE )
+set( QT_USE_QTSVG TRUE )
+set( QT_USE_QTXML TRUE )
+set( QT_USE_QTNETWORK TRUE ) 
+set( QT_USE_QTMAIN TRUE )
+set( QT_USE_QTXMLPATTERNS TRUE )
+
+include( ${QT_USE_FILE} )
+
+# These headers need to go through Qt's MOC compiler
+set( QOBJECT_HEADERS    
+    Dialogs/AddMetadata.h 
+    Dialogs/About.h
+    ViewEditors/BookViewEditor.h
+    ViewEditors/CodeViewEditor.h 
+    Dialogs/TOCEditor.h 
+    Dialogs/MetaEditor.h
+    Dialogs/FindReplace.h
+    MainUi/MainWindow.h
+    MainUI/TabManager.h
+    MainUI/ContentTab.h 
+    MainUI/FlowTab.h     
+    MainUI/BookBrowser.h
+    MainUI/OPFModel.h
+    Misc/AppEventFilter.h
+    Misc/UpdateChecker.h 
+    ResourceObjects/Resource.h
+    ResourceObjects/TextResource.h
+    ResourceObjects/HTMLResource.h
+    ResourceObjects/CSSResource.h
+    ResourceObjects/XPGTResource.h
+    ResourceObjects/ImageResource.h
+    ResourceObjects/FontResource.h
+    )
+
+set( MAIN_FILES
+    constants.h
+    main.cpp
+    )
+    
+set( BOOK_MANIPULATION_FILES 
+    BookManipulation/Book.cpp
+    BookManipulation/Book.h
+    BookManipulation/BookNormalization.cpp
+    BookManipulation/BookNormalization.h
+    BookManipulation/CleanSource.cpp
+    BookManipulation/CleanSource.h
+    BookManipulation/FolderKeeper.cpp
+    BookManipulation/FolderKeeper.h
+    BookManipulation/Headings.cpp
+    BookManipulation/Headings.h
+    BookManipulation/Metadata.cpp
+    BookManipulation/Metadata.h
+    BookManipulation/SigilMarkup.cpp
+    BookManipulation/SigilMarkup.h
+    BookManipulation/XHTMLDoc.cpp
+    BookManipulation/XHTMLDoc.h
+    )
+
+set( RESOURCE_OBJECT_FILES
+    ResourceObjects/Resource.cpp
+    ResourceObjects/Resource.h
+    ResourceObjects/TextResource.cpp
+    ResourceObjects/TextResource.h
+    ResourceObjects/HTMLResource.cpp
+    ResourceObjects/HTMLResource.h
+    ResourceObjects/CSSResource.cpp
+    ResourceObjects/CSSResource.h
+    ResourceObjects/XPGTResource.cpp
+    ResourceObjects/XPGTResource.h
+    ResourceObjects/ImageResource.cpp
+    ResourceObjects/ImageResource.h
+    ResourceObjects/FontResource.cpp
+    ResourceObjects/FontResource.h
+    )
+        
+set( DIALOG_FILES
+    Dialogs/About.cpp
+    Dialogs/About.h
+    Dialogs/AddMetadata.cpp
+    Dialogs/AddMetadata.h
+    Dialogs/MetaEditor.cpp
+    Dialogs/MetaEditor.h
+    Dialogs/TOCEditor.cpp
+    Dialogs/TOCEditor.h
+    Dialogs/FindReplace.cpp
+    Dialogs/FindReplace.h
+    )
+
+set( EXPORTER_FILES
+    Exporters/ExportEPUB.cpp
+    Exporters/ExportEPUB.h
+    Exporters/Exporter.h
+    Exporters/ExporterFactory.cpp
+    Exporters/ExporterFactory.h
+    Exporters/ExportSGF.cpp
+    Exporters/ExportSGF.h
+    Exporters/NCXWriter.cpp
+    Exporters/NCXWriter.h
+    Exporters/OPFWriter.cpp
+    Exporters/OPFWriter.h
+    Exporters/XMLWriter.cpp
+    Exporters/XMLWriter.h
+    )
+    
+set( IMPORTER_FILES
+    Importers/ImportEPUB.cpp
+    Importers/ImportEPUB.h
+    Importers/Importer.h
+    Importers/ImporterFactory.cpp
+    Importers/ImporterFactory.h
+    Importers/ImportHTML.cpp
+    Importers/ImportHTML.h
+    Importers/ImportSGF.cpp
+    Importers/ImportSGF.h
+    Importers/ImportTXT.cpp
+    Importers/ImportTXT.h
+    )
+    
+set( MISC_FILES
+    Misc/AppEventFilter.cpp
+    Misc/AppEventFilter.h
+    Misc/UpdateChecker.cpp
+    Misc/UpdateChecker.h
+    Misc/Utility.cpp
+    Misc/Utility.h
+    Misc/XHTMLHighlighter.cpp
+    Misc/XHTMLHighlighter.h
+    )
+
+set( VIEW_EDITOR_FILES
+    ViewEditors/BookViewEditor.cpp
+    ViewEditors/BookViewEditor.h
+    ViewEditors/CodeViewEditor.cpp
+    ViewEditors/CodeViewEditor.h
+    ViewEditors/LineNumberArea.cpp
+    ViewEditors/LineNumberArea.h  
+    ViewEditors/Searchable.cpp    
+    ViewEditors/Searchable.h  
+    ViewEditors/ViewEditor.h     
+    )
+    
+set( MAINUI_FILES 
+    MainUI/TabManager.cpp
+    MainUI/TabManager.h
+    MainUI/FlowTab.cpp
+    MainUI/FlowTab.h 
+    MainUI/ContentTab.cpp
+    MainUI/ContentTab.h 
+    MainUI/MainWindow.cpp
+    MainUI/MainWindow.h
+    MainUI/BookBrowser.cpp
+    MainUI/BookBrowser.h
+    MainUI/OPFModel.cpp
+    MainUI/OPFModel.h
+    )
+
+            
+set( UI_FILES   
+    Form_Files/main.ui 
+    Form_Files/MetaEditor.ui 
+    Form_Files/AddMetadata.ui 
+    Form_Files/About.ui 
+    Form_Files/TOCEditor.ui 
+    Form_Files/FindReplace.ui 
+    )
+            
+set( QRC_FILES  
+    Resource_Files/main/main.qrc
+    Resource_Files/About/About.qrc
+    Resource_Files/data/data.qrc
+    Resource_Files/javascript/javascript.qrc
+    Resource_Files/icon/icon.qrc  
+    )
+    
+set( RAW_SOURCES ${MAIN_FILES} ${BOOK_MANIPULATION_FILES} ${RESOURCE_OBJECT_FILES} ${DIALOG_FILES} ${EXPORTER_FILES}
+                 ${IMPORTER_FILES} ${MISC_FILES} ${VIEW_EDITOR_FILES} ${MAINUI_FILES} )
+
+# Runs MOC on specifed files
+qt4_wrap_cpp( MOC_FILES_CPP ${QOBJECT_HEADERS} )
+
+# Runs UIC on specified files
+qt4_wrap_ui( UI_FILES_H ${UI_FILES} )
+
+# Runs RCC on specified files
+qt4_add_resources( QRC_FILES_CPP ${QRC_FILES} )
+
+# Define the Sigil version string for use in source files
+set_source_files_properties( ${RAW_SOURCES} PROPERTIES COMPILE_DEFINITIONS SIGIL_FULL_VERSION="${SIGIL_FULL_VERSION}" )
+
+# MSVC precompiled headers cmake code
+if ( MSVC )
+    set_source_files_properties( stdafx.cpp PROPERTIES COMPILE_FLAGS "/Ycstdafx.h" )
+    set_source_files_properties( stdafx.h   PROPERTIES COMPILE_FLAGS "/Yustdafx.h" )
+        
+    foreach( src_file ${RAW_SOURCES} )
+        if( ${src_file} MATCHES ".*cpp$" )
+            set_source_files_properties( ${src_file} PROPERTIES COMPILE_FLAGS "/Yustdafx.h" )
+        endif()
+    endforeach()
+
+    # stdafx.cpp has to come before stdafx.h, 
+    # otherwise we get a linker error...
+    list( INSERT RAW_SOURCES 0 stdafx.h )
+    list( APPEND MAIN_FILES stdafx.h )
+    list( INSERT RAW_SOURCES 0 stdafx.cpp )
+    list( APPEND MAIN_FILES stdafx.cpp )
+
+# GCC precompiled headers cmake code
+elseif( CMAKE_COMPILER_IS_GNUCXX )
+
+    # Get the compiler flags for this build type
+    string( TOUPPER "CMAKE_CXX_FLAGS_${CMAKE_BUILD_TYPE}" flags_for_build_name )
+    set( compile_flags ${${flags_for_build_name}} )
+    
+    # Add all the Qt include directories
+    foreach( item ${QT_INCLUDES} )
+        list( APPEND compile_flags "-I${item}" )
+    endforeach()
+
+    # Get the list of all build-independent preprocessor definitions
+    get_directory_property( defines_global COMPILE_DEFINITIONS )
+    list( APPEND defines ${defines_global} )
+
+    # Get the list of all build-dependent preprocessor definitions
+    string( TOUPPER "COMPILE_DEFINITIONS_${CMAKE_BUILD_TYPE}" defines_for_build_name )
+    get_directory_property( defines_build ${defines_for_build_name} )
+    list( APPEND defines ${defines_build} )
+
+    # Add the "-D" prefix to all of them
+    foreach( item ${defines} )
+        list( APPEND all_define_flags "-D${item}" )
+    endforeach()
+    
+    list( APPEND compile_flags ${all_define_flags} ) 
+    
+    # Prepare the compile flags var for passing to GCC
+    separate_arguments( compile_flags )
+    
+    # Finally, build the precompiled header
+    add_custom_target(  gccPCH ALL 
+                        COMMAND ${CMAKE_CXX_COMPILER} ${compile_flags} ${CMAKE_CURRENT_SOURCE_DIR}/stdafx.h -o stdafx.h.gch
+                        WORKING_DIRECTORY ${CMAKE_CURRENT_BINARY_DIR}
+                        VERBATIM )
+endif()
+
+# Adds folders for Visual Studio solution explorer (and for Xcode explorer)
+source_group( "Generated"         FILES ${MOC_FILES_CPP} ${UI_FILES_H} ${QRC_FILES_CPP} )
+source_group( "Forms"             FILES ${UI_FILES} )
+source_group( "Resource Files"    FILES ${QRC_FILES} )
+source_group( "Book Manipulation" FILES ${BOOK_MANIPULATION_FILES} )
+source_group( "Resource Objects"  FILES ${RESOURCE_OBJECT_FILES} )
+source_group( "Dialogs"           FILES ${DIALOG_FILES} )
+source_group( "Exporters"         FILES ${EXPORTER_FILES} )
+source_group( "Importers"         FILES ${IMPORTER_FILES} )
+source_group( "Misc"              FILES ${MISC_FILES} )
+source_group( "View Editors"      FILES ${VIEW_EDITOR_FILES} )
+source_group( "MainUI"            FILES ${MAINUI_FILES} )
+source_group( "Main Files"        FILES ${MAIN_FILES} )
+
+set( ALL_SOURCES ${RAW_SOURCES} ${MOC_FILES_CPP} ${UI_FILES_H} ${QRC_FILES_CPP} )
+
+# Adding resource (RC) files for Windows
+if ( MSVC )
+    list( APPEND ALL_SOURCES Resource_Files/icon/icon.rc )
+    source_group( "Resources" FILES Resource_Files/icon/icon.rc )
+endif()
+
+# Apple bundle configuration
+if( APPLE )
+    # Copy the icon files
+    # TODO: put these in some sort of add_custom_command( TARGET ${PROJECT_NAME} PRE_BUILD COMMAND ...)
+    # also delete the Sigil.app folder as PRE_BUILD of Sigil executable
+
+    exec_program( "mkdir -p ${CMAKE_RUNTIME_OUTPUT_DIRECTORY}/Sigil.app/Contents/Resources")
+    exec_program( "cp ${PROJECT_SOURCE_DIR}/Resource_Files/icon/Sigil.icns ${CMAKE_RUNTIME_OUTPUT_DIRECTORY}/Sigil.app/Contents/Resources")
+    exec_program( "cp ${PROJECT_SOURCE_DIR}/Resource_Files/icon/sgf.icns ${CMAKE_RUNTIME_OUTPUT_DIRECTORY}/Sigil.app/Contents/Resources")
+    exec_program( "cp ${PROJECT_SOURCE_DIR}/Resource_Files/icon/epub.icns ${CMAKE_RUNTIME_OUTPUT_DIRECTORY}/Sigil.app/Contents/Resources")
+
+    # Copy the PLIST file...
+    exec_program( "cp ${PROJECT_SOURCE_DIR}/Resource_Files/mac/MacOSXBundleInfo.plist ${PROJECT_BINARY_DIR}")
+    
+    # ...and set the Sigil version string
+    exec_program( "sed -i -e 's/SGVERSION/${SIGIL_FULL_VERSION}/g' ${PROJECT_BINARY_DIR}/MacOSXBundleInfo.plist")
+endif()
+
+# We need to pick up the stdafx.h file, the ui*.h files,
+# and the headers for the linked-to libraries
+include_directories( ${CMAKE_CURRENT_BINARY_DIR} ${CMAKE_CURRENT_SOURCE_DIR} ../ZipArchive ../tidyLib ../BoostParts )
+
+link_directories ( ${PROJECT_BINARY_DIR}/lib ) 
+
+# We make bundles for Mac OS X
+if ( APPLE )
+    add_executable( ${PROJECT_NAME} MACOSX_BUNDLE ${ALL_SOURCES} )
+    set_target_properties( ${PROJECT_NAME} PROPERTIES MACOSX_BUNDLE_INFO_PLIST ${PROJECT_BINARY_DIR}/MacOSXBundleInfo.plist )
+# ...and a normal executable for everything else.
+else()
+    add_executable( ${PROJECT_NAME} ${ALL_SOURCES} )
+endif()
+
+target_link_libraries( ${PROJECT_NAME} tidyLib ZipArchive BoostParts ${QT_LIBRARIES} )
+
+# "Link time code generation" flags for MSVC
+if( MSVC )
+    add_definitions( /DUNICODE /D_UNICODE /Zc:wchar_t- )
+    set( CMAKE_CXX_FLAGS_RELEASE "${CMAKE_CXX_FLAGS_RELEASE} /Oi /GL" ) 
+    set( CMAKE_EXE_LINKER_FLAGS_RELEASE "${CMAKE_EXE_LINKER_FLAGS_RELEASE} /LTCG" )
+
+# "Print all warnings" flag for GCC
+elseif( CMAKE_COMPILER_IS_GNUCXX )
+    add_definitions( -Wall )
+
+    # Make sure the PCH is built for GCC
+    add_dependencies( ${PROJECT_NAME} gccPCH )
+endif()
+
+# No console window shown on launch
+if ( WIN32 )
+    set_target_properties( ${PROJECT_NAME} PROPERTIES LINK_FLAGS "/SUBSYSTEM:WINDOWS" )
+endif()
+
+# For Mac, add frameworks and make a DMG
+if( APPLE )
+    add_custom_target(  addframeworks ALL 
+                        COMMAND ${QT_BINARY_DIR}/macdeployqt Sigil.app
+                        WORKING_DIRECTORY ${CMAKE_RUNTIME_OUTPUT_DIRECTORY} )
+
+    add_custom_target(  makedmg 
+                        COMMAND ${QT_BINARY_DIR}/macdeployqt Sigil.app -dmg -no-plugins
+                        WORKING_DIRECTORY ${CMAKE_RUNTIME_OUTPUT_DIRECTORY}
+                        DEPENDS ${PROJECT_NAME} )
+                
+# For Linux and Windows, provide binary installers.
+# For this to work, InstallJammer needs to be installed and on the system path.
+else()
+    set( TEMP_PACKAGE_DIR ${CMAKE_BINARY_DIR}/temp_folder )
+    set( MAIN_PACKAGE_DIR ${TEMP_PACKAGE_DIR}/Sigil )
+    set( OUTPUT_PACKAGE_DIR ${CMAKE_BINARY_DIR}/installer )
+    
+    # MPI file will need to be copied to this location
+    set( MPI_LOCATION ${CMAKE_BINARY_DIR}/temp_folder/Sigil.mpi )
+    
+    # Specify platform var for installjammer
+    if ( WIN32 )
+        set( PLATFORM "Windows" )
+    else()
+        if ( 64_BIT_PLATFORM )
+            set( PLATFORM "Linux-x86_64" )
+        else()
+            set( PLATFORM "Linux-x86" )
+        endif()
+    endif()
+    
+    # Run InstallJammer (*AFTER* all the PRE_BUILD custom commands execute)
+    add_custom_target(  makeinstaller 
+                        COMMAND cmake -E echo "For this to work, InstallJammer needs to be installed and on the system path."
+                        COMMAND installjammer   -DBaseDir ${MAIN_PACKAGE_DIR}  
+                                                -DSGMajorVersion ${SIGIL_MAJOR_VERSION}
+                                                -DSGMinorVersion ${SIGIL_MINOR_VERSION}
+                                                -DSGRevisionVersion ${SIGIL_REVISION_VERSION}
+                                                --platform ${PLATFORM}
+                                                --output-dir ${OUTPUT_PACKAGE_DIR}
+                                                --build-for-release
+                                                --verbose   
+                                                --build ${MPI_LOCATION} )
+
+    # We need to copy the files that will be used to make the installer to
+    # a temporary directory. On the MSVC compiler the PRE_BUILD custom commands
+    # can be added directly, but on other generators we need an intermediate target
+    # since the PRE_BUILD condition is not supported. Using the intermediate for
+    # MSVC makes it unnecessarily recompile that target every time the project is built.
+    # So we use the direct way on MSVC, and the intemediate way for other generators.
+    if( MSVC )
+        set( TARGET_FOR_COPY makeinstaller )
+        add_dependencies( makeinstaller ${PROJECT_NAME} )
+    else()
+        set( TARGET_FOR_COPY copyfiles )
+        
+        # The intermediate target for copying
+        add_custom_target(  copyfiles
+                            COMMENT "Copying installer files to temporary location..."
+                            DEPENDS ${PROJECT_NAME} )
+                            
+        add_dependencies( makeinstaller copyfiles )
+    endif()
+    
+    # Copy MPI file to temp folder location
+    add_custom_command( TARGET ${TARGET_FOR_COPY} PRE_BUILD 
+                        COMMAND cmake -E copy ${CMAKE_SOURCE_DIR}/installer/Sigil.mpi ${MPI_LOCATION} )      
+    
+    # Copy Qt runtime libs
+    set( QT_LIBS QtCore QtGui QtNetwork QtSvg QtWebKit QtXml QtXmlPatterns phonon )
+    add_custom_command( TARGET ${TARGET_FOR_COPY} PRE_BUILD COMMAND cmake -E make_directory ${MAIN_PACKAGE_DIR}/ )    
+    foreach( lib ${QT_LIBS} )
+        set( location location-NOTFOUND )
+        find_file( location ${lib} NAMES ${lib}4.dll lib${lib}.so.4 PATHS ${QT_LIBRARY_DIR} )
+        add_custom_command( TARGET ${TARGET_FOR_COPY} PRE_BUILD COMMAND cmake -E copy ${location} ${MAIN_PACKAGE_DIR}/ )
+    endforeach( lib )
+
+    # Copy codecs plugins
+    set( QT_CODECS qcncodecs qjpcodecs qkrcodecs qtwcodecs )
+    add_custom_command( TARGET ${TARGET_FOR_COPY} PRE_BUILD COMMAND cmake -E make_directory ${MAIN_PACKAGE_DIR}/codecs/ )    
+    foreach( lib ${QT_CODECS} )
+        set( location location-NOTFOUND )
+        find_file( location ${lib} NAMES ${lib}4.dll lib${lib}.so PATHS ${QT_PLUGINS_DIR}/codecs/ )
+        add_custom_command( TARGET ${TARGET_FOR_COPY} PRE_BUILD COMMAND cmake -E copy ${location} ${MAIN_PACKAGE_DIR}/codecs/ )
+    endforeach( lib )
+    
+    # Copy iconengines plugins
+    set( QT_ICONENGINES qsvgicon )
+    add_custom_command( TARGET ${TARGET_FOR_COPY} PRE_BUILD COMMAND cmake -E make_directory ${MAIN_PACKAGE_DIR}/iconengines/ )
+    foreach( lib ${QT_ICONENGINES} )
+        set( location location-NOTFOUND )
+        find_file( location ${lib} NAMES ${lib}4.dll lib${lib}.so PATHS ${QT_PLUGINS_DIR}/iconengines/ )
+        add_custom_command( TARGET ${TARGET_FOR_COPY} PRE_BUILD COMMAND cmake -E copy ${location} ${MAIN_PACKAGE_DIR}/iconengines/ )
+    endforeach( lib )    
+
+    # Copy imageformats plugins
+    set( QT_IMAGEFORMATS qgif qico qjpeg qmng qsvg qtiff )
+    add_custom_command( TARGET ${TARGET_FOR_COPY} PRE_BUILD COMMAND cmake -E make_directory ${MAIN_PACKAGE_DIR}/imageformats/ )
+    foreach( lib ${QT_IMAGEFORMATS} )   
+        set( location location-NOTFOUND )
+        find_file( location ${lib} NAMES ${lib}4.dll lib${lib}.so PATHS ${QT_PLUGINS_DIR}/imageformats/ )
+        add_custom_command( TARGET ${TARGET_FOR_COPY} PRE_BUILD COMMAND cmake -E copy ${location} ${MAIN_PACKAGE_DIR}/imageformats/ )
+    endforeach( lib )
+    
+    # Set the path of the application executable
+    if( MSVC )
+        set( EXE_PATH ${CMAKE_RUNTIME_OUTPUT_DIRECTORY}/Release/${PROJECT_NAME}${CMAKE_EXECUTABLE_SUFFIX} )
+    else()
+        set( EXE_PATH ${CMAKE_RUNTIME_OUTPUT_DIRECTORY}/${PROJECT_NAME}${CMAKE_EXECUTABLE_SUFFIX} )
+    endif()
+
+    # Copy the application executable
+    add_custom_command( TARGET ${TARGET_FOR_COPY} PRE_BUILD 
+                        COMMAND cmake -E copy ${EXE_PATH} ${MAIN_PACKAGE_DIR} )
+
+    if( UNIX )
+        # Copy the Unix launcher that adds the working directory to the LD_LIBRARY_PATH
+        add_custom_command( TARGET ${TARGET_FOR_COPY} PRE_BUILD 
+                            COMMAND cmake -E copy ${PROJECT_SOURCE_DIR}/Resource_Files/bash/sigil.sh ${MAIN_PACKAGE_DIR} )
+    endif()
+                        
+    # Copy the Changelog
+    add_custom_command( TARGET ${TARGET_FOR_COPY} PRE_BUILD 
+                        COMMAND cmake -E copy ${CMAKE_SOURCE_DIR}/ChangeLog.txt ${MAIN_PACKAGE_DIR} )
+    
+    # Copy the license file
+    add_custom_command( TARGET ${TARGET_FOR_COPY} PRE_BUILD 
+                        COMMAND cmake -E copy ${CMAKE_SOURCE_DIR}/COPYING.txt ${MAIN_PACKAGE_DIR} )
+
+    # The folder for miscellaneous files (icon files etc.)
+    add_custom_command( TARGET ${TARGET_FOR_COPY} PRE_BUILD COMMAND cmake -E make_directory ${MAIN_PACKAGE_DIR}/misc/ )
+                        
+    # Copy the icon file (used on Linux for the application icon)
+    add_custom_command( TARGET ${TARGET_FOR_COPY} PRE_BUILD 
+                        COMMAND cmake -E copy ${PROJECT_SOURCE_DIR}/Resource_Files/icon/app_icon_48.png ${MAIN_PACKAGE_DIR}/misc/ )
+                        
+    # Copy the SGF ICO file (used on Windows as the SGF file type icon)
+    add_custom_command( TARGET ${TARGET_FOR_COPY} PRE_BUILD 
+                        COMMAND cmake -E copy ${PROJECT_SOURCE_DIR}/Resource_Files/icon/sgf.ico ${MAIN_PACKAGE_DIR}/misc/ )
+                        
+    # Remove the temp directory used for building the installer 
+    add_custom_command( TARGET makeinstaller POST_BUILD 
+                        COMMAND cmake -E remove_directory ${TEMP_PACKAGE_DIR}
+                        COMMENT "Removing temporary directory..." )
+endif()
+
+# You can change the install location by 
+# running cmake like this:
+#
+#   cmake -DCMAKE_INSTALL_PREFIX=/new/install/prefix
+#
+# By default, the prefix is "/usr/local"
+# 
+if( UNIX AND NOT APPLE )
+    install( TARGETS ${PROJECT_NAME} RUNTIME DESTINATION ${CMAKE_INSTALL_PREFIX}/bin )
+endif()
+
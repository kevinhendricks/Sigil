--- conflicted
+++ resolved
@@ -1,100 +1,96 @@
-/************************************************************************
-**
-**  Copyright (C) 2009, 2010  Strahinja Markovic
-**
-**  This file is part of Sigil.
-**
-**  Sigil is free software: you can redistribute it and/or modify
-**  it under the terms of the GNU General Public License as published by
-**  the Free Software Foundation, either version 3 of the License, or
-**  (at your option) any later version.
-**
-**  Sigil is distributed in the hope that it will be useful,
-**  but WITHOUT ANY WARRANTY; without even the implied warranty of
-**  MERCHANTABILITY or FITNESS FOR A PARTICULAR PURPOSE.  See the
-**  GNU General Public License for more details.
-**
-**  You should have received a copy of the GNU General Public License
-**  along with Sigil.  If not, see <http://www.gnu.org/licenses/>.
-**
-*************************************************************************/
-
-#include <stdafx.h>
-#include "TextResource.h"
-#include "../Misc/Utility.h"
-
-TextResource::TextResource( const QString &fullfilepath, QHash< QString, Resource* > *hash_owner, QObject *parent )
-    : 
-    Resource( fullfilepath, hash_owner, parent ),
-    m_TextDocument( new QTextDocument( this ) )
-{
-    m_TextDocument->setDocumentLayout( new QPlainTextDocumentLayout( m_TextDocument ) );
-}
-
-void TextResource::SetText( const QString& text )
-{
-    m_TextDocument->setPlainText( text );
-    m_TextDocument->setModified( false );
-}
-
-
-const QTextDocument& TextResource::GetTextDocumentForReading()
-{
-    Q_ASSERT( m_TextDocument );
-
-    return *m_TextDocument;
-}
-
-
-QTextDocument& TextResource::GetTextDocumentForWriting()
-{
-    Q_ASSERT( m_TextDocument );
-
-    return *m_TextDocument;
-}
-
-
-void TextResource::SaveToDisk( bool book_wide_save )
-{
-    // We can't perform the document modified check
-    // here because that causes problems with epub export
-    // when the user has not changed the text file.
-    // (some text files have placeholder text on disk)
-
-<<<<<<< HEAD
-    QWriteLocker locker( &m_ReadWriteLock );
-=======
-    // Just in case there was no initial load until now.
-    InitialLoad();
-
-    SGWriteLocker locker( &m_ReadWriteLock );
->>>>>>> 7b758f8a
-
-    Utility::WriteUnicodeTextFile( m_TextDocument->toPlainText(), m_FullFilePath );
-
-    if ( !book_wide_save )
-
-        emit ResourceUpdatedOnDisk();
-
-    m_TextDocument->setModified( false );
-}
-
-
-void TextResource::InitialLoad()
-{
-    QWriteLocker locker( &m_ReadWriteLock );
-
-    Q_ASSERT( m_TextDocument );
-
-    if ( m_TextDocument->toPlainText().isEmpty() )
-
-        m_TextDocument->setPlainText( Utility::ReadUnicodeTextFile( GetFullPath() ) );
-}
-
-
-Resource::ResourceType TextResource::Type() const
-{
-    return Resource::TextResource;
-}
-
-
+/************************************************************************
+**
+**  Copyright (C) 2009, 2010  Strahinja Markovic
+**
+**  This file is part of Sigil.
+**
+**  Sigil is free software: you can redistribute it and/or modify
+**  it under the terms of the GNU General Public License as published by
+**  the Free Software Foundation, either version 3 of the License, or
+**  (at your option) any later version.
+**
+**  Sigil is distributed in the hope that it will be useful,
+**  but WITHOUT ANY WARRANTY; without even the implied warranty of
+**  MERCHANTABILITY or FITNESS FOR A PARTICULAR PURPOSE.  See the
+**  GNU General Public License for more details.
+**
+**  You should have received a copy of the GNU General Public License
+**  along with Sigil.  If not, see <http://www.gnu.org/licenses/>.
+**
+*************************************************************************/
+
+#include <stdafx.h>
+#include "TextResource.h"
+#include "../Misc/Utility.h"
+
+TextResource::TextResource( const QString &fullfilepath, QHash< QString, Resource* > *hash_owner, QObject *parent )
+    : 
+    Resource( fullfilepath, hash_owner, parent ),
+    m_TextDocument( new QTextDocument( this ) )
+{
+    m_TextDocument->setDocumentLayout( new QPlainTextDocumentLayout( m_TextDocument ) );
+}
+
+void TextResource::SetText( const QString& text )
+{
+    m_TextDocument->setPlainText( text );
+    m_TextDocument->setModified( false );
+}
+
+
+const QTextDocument& TextResource::GetTextDocumentForReading()
+{
+    Q_ASSERT( m_TextDocument );
+
+    return *m_TextDocument;
+}
+
+
+QTextDocument& TextResource::GetTextDocumentForWriting()
+{
+    Q_ASSERT( m_TextDocument );
+
+    return *m_TextDocument;
+}
+
+
+void TextResource::SaveToDisk( bool book_wide_save )
+{
+    // We can't perform the document modified check
+    // here because that causes problems with epub export
+    // when the user has not changed the text file.
+    // (some text files have placeholder text on disk)
+
+    // Just in case there was no initial load until now.
+    InitialLoad();
+
+    QWriteLocker locker( &m_ReadWriteLock );
+
+    Utility::WriteUnicodeTextFile( m_TextDocument->toPlainText(), m_FullFilePath );
+
+    if ( !book_wide_save )
+
+        emit ResourceUpdatedOnDisk();
+
+    m_TextDocument->setModified( false );
+}
+
+
+void TextResource::InitialLoad()
+{
+    QWriteLocker locker( &m_ReadWriteLock );
+
+    Q_ASSERT( m_TextDocument );
+
+    if ( m_TextDocument->toPlainText().isEmpty() )
+
+        m_TextDocument->setPlainText( Utility::ReadUnicodeTextFile( GetFullPath() ) );
+}
+
+
+Resource::ResourceType TextResource::Type() const
+{
+    return Resource::TextResource;
+}
+
+
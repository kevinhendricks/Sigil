/************************************************************************
**
**  Copyright (C) 2009, 2010  Strahinja Markovic
**
**  This file is part of Sigil.
**
**  Sigil is free software: you can redistribute it and/or modify
**  it under the terms of the GNU General Public License as published by
**  the Free Software Foundation, either version 3 of the License, or
**  (at your option) any later version.
**
**  Sigil is distributed in the hope that it will be useful,
**  but WITHOUT ANY WARRANTY; without even the implied warranty of
**  MERCHANTABILITY or FITNESS FOR A PARTICULAR PURPOSE.  See the
**  GNU General Public License for more details.
**
**  You should have received a copy of the GNU General Public License
**  along with Sigil.  If not, see <http://www.gnu.org/licenses/>.
**
*************************************************************************/

#include <stdafx.h>
#include "FlowTab.h"
#include "../ViewEditors/Searchable.h"
#include "../ResourceObjects/Resource.h"


ContentTab::ContentTab( Resource& resource, QWidget *parent )
    :
    QWidget( parent ),
    m_Resource( resource ),
    m_Layout( *new QVBoxLayout( this ) )
{
    connect( &resource, SIGNAL( Deleted() ),            this, SLOT( EmitDeleteMe()   ) );
    connect( &resource, SIGNAL( RenamedTo( QString ) ), this, SLOT( EmitTabRenamed() ) );

    m_Layout.setContentsMargins( 0, 0, 0, 0 );

    setLayout( &m_Layout );
}


QString ContentTab::GetFilename()
{
    return m_Resource.Filename();
}


QIcon ContentTab::GetIcon()
{
    return m_Resource.Icon();
}


Resource& ContentTab::GetLoadedResource()
{
    return m_Resource;
}


Searchable* ContentTab::GetSearchableContent()
{
    return NULL;
}


void ContentTab::Close()
{
    SaveContentOnTabLeave();
    
    EmitDeleteMe();
}


void ContentTab::SaveContentOnTabLeave()
{
    m_Resource.GetLock().UnlockIfNeeded();
}


void ContentTab::LoadContentOnTabEnter()
{
    m_Resource.GetLock().LockForWriteIfNeeded();
}


void ContentTab::EmitDeleteMe()
{
<<<<<<< HEAD
    m_Resource.GetLock().unlock();
=======
    emit DeleteMe( this );
>>>>>>> 7b758f8a
}


void ContentTab::EmitTabRenamed()
{
<<<<<<< HEAD
    m_Resource.GetLock().lockForWrite();
=======
    emit TabRenamed( this );
>>>>>>> 7b758f8a
}


void ContentTab::focusInEvent( QFocusEvent *event )
{
    QWidget::focusInEvent( event );

    LoadContentOnTabEnter();
}


void ContentTab::focusOutEvent( QFocusEvent *event )
{
    QWidget::focusOutEvent( event );

    SaveContentOnTabLeave();
}

<|MERGE_RESOLUTION|>--- conflicted
+++ resolved
@@ -1,121 +1,113 @@
-/************************************************************************
-**
-**  Copyright (C) 2009, 2010  Strahinja Markovic
-**
-**  This file is part of Sigil.
-**
-**  Sigil is free software: you can redistribute it and/or modify
-**  it under the terms of the GNU General Public License as published by
-**  the Free Software Foundation, either version 3 of the License, or
-**  (at your option) any later version.
-**
-**  Sigil is distributed in the hope that it will be useful,
-**  but WITHOUT ANY WARRANTY; without even the implied warranty of
-**  MERCHANTABILITY or FITNESS FOR A PARTICULAR PURPOSE.  See the
-**  GNU General Public License for more details.
-**
-**  You should have received a copy of the GNU General Public License
-**  along with Sigil.  If not, see <http://www.gnu.org/licenses/>.
-**
-*************************************************************************/
-
-#include <stdafx.h>
-#include "FlowTab.h"
-#include "../ViewEditors/Searchable.h"
-#include "../ResourceObjects/Resource.h"
-
-
-ContentTab::ContentTab( Resource& resource, QWidget *parent )
-    :
-    QWidget( parent ),
-    m_Resource( resource ),
-    m_Layout( *new QVBoxLayout( this ) )
-{
-    connect( &resource, SIGNAL( Deleted() ),            this, SLOT( EmitDeleteMe()   ) );
-    connect( &resource, SIGNAL( RenamedTo( QString ) ), this, SLOT( EmitTabRenamed() ) );
-
-    m_Layout.setContentsMargins( 0, 0, 0, 0 );
-
-    setLayout( &m_Layout );
-}
-
-
-QString ContentTab::GetFilename()
-{
-    return m_Resource.Filename();
-}
-
-
-QIcon ContentTab::GetIcon()
-{
-    return m_Resource.Icon();
-}
-
-
-Resource& ContentTab::GetLoadedResource()
-{
-    return m_Resource;
-}
-
-
-Searchable* ContentTab::GetSearchableContent()
-{
-    return NULL;
-}
-
-
-void ContentTab::Close()
-{
-    SaveContentOnTabLeave();
-    
-    EmitDeleteMe();
-}
-
-
-void ContentTab::SaveContentOnTabLeave()
-{
-    m_Resource.GetLock().UnlockIfNeeded();
-}
-
-
-void ContentTab::LoadContentOnTabEnter()
-{
-    m_Resource.GetLock().LockForWriteIfNeeded();
-}
-
-
-void ContentTab::EmitDeleteMe()
-{
-<<<<<<< HEAD
-    m_Resource.GetLock().unlock();
-=======
-    emit DeleteMe( this );
->>>>>>> 7b758f8a
-}
-
-
-void ContentTab::EmitTabRenamed()
-{
-<<<<<<< HEAD
-    m_Resource.GetLock().lockForWrite();
-=======
-    emit TabRenamed( this );
->>>>>>> 7b758f8a
-}
-
-
-void ContentTab::focusInEvent( QFocusEvent *event )
-{
-    QWidget::focusInEvent( event );
-
-    LoadContentOnTabEnter();
-}
-
-
-void ContentTab::focusOutEvent( QFocusEvent *event )
-{
-    QWidget::focusOutEvent( event );
-
-    SaveContentOnTabLeave();
-}
-
+/************************************************************************
+**
+**  Copyright (C) 2009, 2010  Strahinja Markovic
+**
+**  This file is part of Sigil.
+**
+**  Sigil is free software: you can redistribute it and/or modify
+**  it under the terms of the GNU General Public License as published by
+**  the Free Software Foundation, either version 3 of the License, or
+**  (at your option) any later version.
+**
+**  Sigil is distributed in the hope that it will be useful,
+**  but WITHOUT ANY WARRANTY; without even the implied warranty of
+**  MERCHANTABILITY or FITNESS FOR A PARTICULAR PURPOSE.  See the
+**  GNU General Public License for more details.
+**
+**  You should have received a copy of the GNU General Public License
+**  along with Sigil.  If not, see <http://www.gnu.org/licenses/>.
+**
+*************************************************************************/
+
+#include <stdafx.h>
+#include "FlowTab.h"
+#include "../ViewEditors/Searchable.h"
+#include "../ResourceObjects/Resource.h"
+
+
+ContentTab::ContentTab( Resource& resource, QWidget *parent )
+    :
+    QWidget( parent ),
+    m_Resource( resource ),
+    m_Layout( *new QVBoxLayout( this ) )
+{
+    connect( &resource, SIGNAL( Deleted() ),            this, SLOT( EmitDeleteMe()   ) );
+    connect( &resource, SIGNAL( RenamedTo( QString ) ), this, SLOT( EmitTabRenamed() ) );
+
+    m_Layout.setContentsMargins( 0, 0, 0, 0 );
+
+    setLayout( &m_Layout );
+}
+
+
+QString ContentTab::GetFilename()
+{
+    return m_Resource.Filename();
+}
+
+
+QIcon ContentTab::GetIcon()
+{
+    return m_Resource.Icon();
+}
+
+
+Resource& ContentTab::GetLoadedResource()
+{
+    return m_Resource;
+}
+
+
+Searchable* ContentTab::GetSearchableContent()
+{
+    return NULL;
+}
+
+
+void ContentTab::Close()
+{
+    SaveContentOnTabLeave();
+    
+    EmitDeleteMe();
+}
+
+
+void ContentTab::SaveContentOnTabLeave()
+{
+    m_Resource.GetLock().unlock();
+}
+
+
+void ContentTab::LoadContentOnTabEnter()
+{
+    m_Resource.GetLock().lockForWrite();
+}
+
+
+void ContentTab::EmitDeleteMe()
+{
+    emit DeleteMe( this );
+}
+
+
+void ContentTab::EmitTabRenamed()
+{
+    emit TabRenamed( this );
+}
+
+
+void ContentTab::focusInEvent( QFocusEvent *event )
+{
+    QWidget::focusInEvent( event );
+
+    LoadContentOnTabEnter();
+}
+
+
+void ContentTab::focusOutEvent( QFocusEvent *event )
+{
+    QWidget::focusOutEvent( event );
+
+    SaveContentOnTabLeave();
+}
+
/************************************************************************
**
**  Copyright (C) 2012 John Schember <john@nachtimwald.com>
**  Copyright (C) 2012 Dave Heiland
**  Copyright (C) 2009, 2010, 2011  Strahinja Markovic  <strahinja.markovic@gmail.com>
**
**  This file is part of Sigil.
**
**  Sigil is free software: you can redistribute it and/or modify
**  it under the terms of the GNU General Public License as published by
**  the Free Software Foundation, either version 3 of the License, or
**  (at your option) any later version.
**
**  Sigil is distributed in the hope that it will be useful,
**  but WITHOUT ANY WARRANTY; without even the implied warranty of
**  MERCHANTABILITY or FITNESS FOR A PARTICULAR PURPOSE.  See the
**  GNU General Public License for more details.
**
**  You should have received a copy of the GNU General Public License
**  along with Sigil.  If not, see <http://www.gnu.org/licenses/>.
**
*************************************************************************/

#include <QtCore/QFileInfo>
#include <QtCore/QSignalMapper>
#include <QtGui/QDesktopServices>
#include <QtGui/QFileDialog>
#include <QtGui/QInputDialog>
#include <QtGui/QMessageBox>
#include <QtGui/QToolBar>
#include <QtGui/QProgressDialog>

#include "BookManipulation/BookNormalization.h"
#include "BookManipulation/Index.h"
#include "BookManipulation/FolderKeeper.h"
#include "Dialogs/About.h"
#include "Dialogs/HeadingSelector.h"
#include "Dialogs/ViewClasses.h"
#include "Dialogs/ViewHTML.h"
#include "Dialogs/ViewImages.h"
#include "Dialogs/SelectImages.h"
#include "Dialogs/MetaEditor.h"
#include "Dialogs/Preferences.h"
#include "Dialogs/SearchEditor.h"
#include "Dialogs/ClipboardEditor.h"
#include "Dialogs/LinkStylesheets.h"
#include "Exporters/ExportEPUB.h"
#include "Exporters/ExporterFactory.h"
#include "Importers/ImporterFactory.h"
#include "Importers/ImportHTML.h"
#include "MainUI/BookBrowser.h"
#include "MainUI/MainWindow.h"
#include "MainUI/FindReplace.h"
#include "MainUI/TableOfContents.h"
#include "MainUI/ValidationResultsView.h"
#include "Misc/KeyboardShortcutManager.h"
#include "Misc/SettingsStore.h"
#include "Misc/SpellCheck.h"
#include "Misc/TOCHTMLWriter.h"
#include "MiscEditors/IndexHTMLWriter.h"
#include "Misc/Utility.h"
#include "ResourceObjects/HTMLResource.h"
#include "ResourceObjects/NCXResource.h"
#include "ResourceObjects/OPFResource.h"
#include "sigil_constants.h"
#include "sigil_exception.h"
#include "SourceUpdates/LinkUpdates.h"
#include "Tabs/FlowTab.h"
#include "Tabs/OPFTab.h"
#include "Tabs/TabManager.h"

static const int TEXT_ELIDE_WIDTH           = 300;
static const QString SETTINGS_GROUP         = "mainwindow";
const float ZOOM_STEP                = 0.1f;
const float ZOOM_MIN                 = 0.09f;
const float ZOOM_MAX                 = 5.0f;
const float ZOOM_NORMAL              = 1.0f;
static const int ZOOM_SLIDER_MIN            = 0;
static const int ZOOM_SLIDER_MAX            = 1000;
static const int ZOOM_SLIDER_MIDDLE         = 500;
static const int ZOOM_SLIDER_WIDTH          = 140;
static const QString REPORTING_ISSUES_WIKI  = "http://code.google.com/p/sigil/wiki/ReportingIssues";
static const QString DONATE_WIKI            = "http://code.google.com/p/sigil/wiki/Donate";
static const QString SIGIL_DEV_BLOG         = "http://sigildev.blogspot.com/";
static const QString USER_GUIDE_URL         = "http://web.sigil.googlecode.com/git/files/OEBPS/Text/introduction.xhtml";
static const QString FAQ_URL                = "http://web.sigil.googlecode.com/git/files/OEBPS/Text/faq.xhtml";
static const QString TUTORIALS_URL          = "http://web.sigil.googlecode.com/git/files/OEBPS/Text/tutorials.xhtml";

static const QString BOOK_BROWSER_NAME            = "bookbrowser";
static const QString FIND_REPLACE_NAME            = "findreplace";
static const QString VALIDATION_RESULTS_VIEW_NAME = "validationresultsname";
static const QString TABLE_OF_CONTENTS_NAME       = "tableofcontents";
static const QString FRAME_NAME                   = "managerframe";
static const QString TAB_STYLE_SHEET              = "#managerframe {border-top: 0px solid white;"
                                                    "border-left: 1px solid grey;"
                                                    "border-right: 1px solid grey;"
                                                    "border-bottom: 1px solid grey;} ";
static const QString HTML_TOC_FILE = "TOC.html";
static const QString HTML_INDEX_FILE = "Index.html";

static const QStringList SUPPORTED_SAVE_TYPE = QStringList() << "epub";

QStringList MainWindow::s_RecentFiles = QStringList();

MainWindow::MainWindow( const QString &openfilepath, QWidget *parent, Qt::WFlags flags )
    :
    QMainWindow( parent, flags ),
    m_cleanMapper(new QSignalMapper(this)),
    m_CurrentFilePath( QString() ),
    m_Book( new Book() ),
    m_LastFolderOpen( QString() ),
    m_LastInsertedImage( QString() ),
    m_TabManager( *new TabManager( this ) ),
    m_BookBrowser( NULL ),
    m_FindReplace( new FindReplace( *this ) ),
    m_TableOfContents( NULL ),
    m_ValidationResultsView( NULL ),
    m_slZoomSlider( NULL ),
    m_lbZoomLabel( NULL ),
    c_SaveFilters( GetSaveFiltersMap() ),
    c_LoadFilters( GetLoadFiltersMap() ),
    m_CheckWellFormedErrors( true ),
    m_ViewState( MainWindow::ViewState_BookView ),
    m_cbHeadings( NULL ),
    m_headingMapper( new QSignalMapper( this ) ),
    m_SearchEditor(new SearchEditor(this)),
    m_ClipboardEditor(new ClipboardEditor(this)),
    m_IndexEditor(new IndexEditor(this))
{
    ui.setupUi( this );

    // Telling Qt to delete this window
    // from memory when it is closed
    setAttribute( Qt::WA_DeleteOnClose );

    ExtendUI();
    PlatformSpecificTweaks();

    // Needs to come before signals connect
    // (avoiding side-effects)
    ReadSettings();

    ConnectSignalsToSlots();

    CreateRecentFilesActions();
    UpdateRecentFileActions();

    ChangeSignalsWhenTabChanges(NULL, &m_TabManager.GetCurrentContentTab());

    LoadInitialFile(openfilepath);
    // Ensure the UI is setup properly for the default view state.
    SetViewState(m_ViewState);
}


void MainWindow::SelectResources(QList<Resource *> resources)
{
    return m_BookBrowser->SelectResources(resources);
}


QList <Resource *> MainWindow::GetValidSelectedHTMLResources()
{
    return m_BookBrowser->ValidSelectedHTMLResources();
}


QList <Resource *> MainWindow::GetAllHTMLResources()
{
    return m_BookBrowser->AllHTMLResources();
}


QSharedPointer< Book > MainWindow::GetCurrentBook()
{
    return m_Book;
}


ContentTab& MainWindow::GetCurrentContentTab()
{
    return m_TabManager.GetCurrentContentTab();
}

void MainWindow::OpenFilename( QString filename )
{
    QList<Resource *> resources = m_BookBrowser->AllImageResources() + m_BookBrowser->AllHTMLResources();
    foreach (Resource *resource, resources) {
        if (resource->Filename() == filename) {
            OpenResource(*resource);
            break;
        }
    }
}

void MainWindow::OpenCodeResource(Resource& resource, int position_to_scroll_to)
{
    OpenResource(resource, false, QUrl(), MainWindow::ViewState_CodeView, -1, position_to_scroll_to);
}

void MainWindow::OpenResource( Resource& resource,
                               bool precede_current_tab,
                               const QUrl &fragment,
                               MainWindow::ViewState view_state,
                               int line_to_scroll_to,
                               int position_to_scroll_to)
{
    MainWindow::ViewState vs = m_ViewState;
    if (view_state != MainWindow::ViewState_Unknown) {
        vs = view_state;
    }

    m_TabManager.OpenResource( resource, precede_current_tab, fragment, vs, line_to_scroll_to, position_to_scroll_to );

    if (vs != m_ViewState) {
        SetViewState(vs);
    }
}


QMutex& MainWindow::GetStatusBarMutex()
{
    return m_StatusBarMutex;
}


void MainWindow::ShowMessageOnCurrentStatusBar( const QString &message,
                                                int millisecond_duration )
{
    MainWindow& main_window = GetCurrentMainWindow();
    QMutexLocker locker( &main_window.GetStatusBarMutex() );
    QStatusBar* status_bar = main_window.statusBar();

    // In Sigil, every MainWindow has to have a status bar
    Q_ASSERT( status_bar );

    status_bar->showMessage( message, millisecond_duration );
}


void MainWindow::closeEvent( QCloseEvent *event )
{
    m_TabManager.WellFormedDialogsEnabled( false );

    if ( MaybeSaveDialogSaysProceed() )
    {
        WriteSettings();

        event->accept();
    }

    else
    {
        event->ignore();
        m_TabManager.WellFormedDialogsEnabled( true );
    }
}


void MainWindow::New()
{
    m_TabManager.WellFormedDialogsEnabled( false );

    // The nasty IFDEFs are here to enable the multi-document
    // interface on the Mac; Lin and Win just use multiple
    // instances of the Sigil application
#ifndef Q_WS_MAC
    if ( MaybeSaveDialogSaysProceed() )
#endif
    {
#ifdef Q_WS_MAC
        MainWindow *new_window = new MainWindow();
        new_window->show();
#else
        CreateNewBook();
#endif
    }

    m_TabManager.WellFormedDialogsEnabled( true );
}


void MainWindow::Open()
{
    m_TabManager.WellFormedDialogsEnabled( false );

    // The nasty IFDEFs are here to enable the multi-document
    // interface on the Mac; Lin and Win just use multiple
    // instances of the Sigil application
#ifndef Q_WS_MAC
    if ( MaybeSaveDialogSaysProceed() )
#endif
    {
        QStringList filters( c_LoadFilters.values() );
        filters.removeDuplicates();

        QString filter_string = "";

        foreach( QString filter, filters )
        {
            filter_string += filter + ";;";
        }

        // "All Files (*.*)" is the default
        QString default_filter = c_LoadFilters.value( "*" );

        QString filename = QFileDialog::getOpenFileName( this,
                                                         tr( "Open File" ),
                                                         m_LastFolderOpen,
                                                         filter_string,
                                                         &default_filter
                                                       );

        if ( !filename.isEmpty() )
        {
            // Store the folder the user opened from
            m_LastFolderOpen = QFileInfo( filename ).absolutePath();

#ifdef Q_WS_MAC
            MainWindow *new_window = new MainWindow( filename );
            new_window->show();
#else
            LoadFile( filename );
#endif
        }
    }

    m_TabManager.WellFormedDialogsEnabled( true );
}


void MainWindow::OpenRecentFile()
{
    // The nasty IFDEFs are here to enable the multi-document
    // interface on the Mac; Lin and Win just use multiple
    // instances of the Sigil application

    QAction *action = qobject_cast< QAction *>( sender() );

    if ( action != NULL )
    {
#ifndef Q_WS_MAC
        if ( MaybeSaveDialogSaysProceed() )
#endif
        {
#ifdef Q_WS_MAC
            MainWindow *new_window = new MainWindow( action->data().toString() );
            new_window->show();
#else
            LoadFile( action->data().toString() );
#endif
        }
    }
}


bool MainWindow::Save()
{
    if ( !m_TabManager.TabDataIsWellFormed() )

        return false;

    if ( m_CurrentFilePath.isEmpty() )
    {
        return SaveAs();
    }

    else
    {
        QString extension = QFileInfo( m_CurrentFilePath ).suffix().toLower();
        if ( !SUPPORTED_SAVE_TYPE.contains( extension ) )
        {
            return SaveAs();
        }

        return SaveFile( m_CurrentFilePath );
    }
}


bool MainWindow::SaveAs()
{
    if ( !m_TabManager.TabDataIsWellFormed() )

        return false;

    QStringList filters( c_SaveFilters.values() );
    filters.removeDuplicates();

    QString filter_string = "";

    foreach( QString filter, filters )
    {
        filter_string += filter + ";;";
    }

    QString save_path       = "";
    QString default_filter  = "";

    // If we can save this file type, then we use the current filename
    if ( c_SaveFilters.contains( QFileInfo( m_CurrentFilePath ).suffix().toLower() ) )
    {
        save_path       = m_LastFolderOpen + "/" + QFileInfo( m_CurrentFilePath ).fileName();
        default_filter  = c_SaveFilters.value( QFileInfo( m_CurrentFilePath ).suffix().toLower() );
    }

    // If not, we change the extension to EPUB
    else
    {
        save_path       = m_LastFolderOpen + "/" + QFileInfo( m_CurrentFilePath ).completeBaseName() + ".epub";
        default_filter  = c_SaveFilters.value( "epub" );
    }

    QString filename = QFileDialog::getSaveFileName( this,
                                                     tr( "Save File" ),
                                                     save_path,
                                                     filter_string,
                                                     &default_filter
                                                   );

    if ( filename.isEmpty() )

        return false;

    // Store the folder the user saved to
    m_LastFolderOpen = QFileInfo( filename ).absolutePath();

    return SaveFile( filename );
}


void MainWindow::Find()
{
    m_TabManager.SaveTabData();

    m_FindReplace->SetUpFindText();
    m_FindReplace->show();
}


void MainWindow::GoToLine()
{
    ContentTab &tab = m_TabManager.GetCurrentContentTab();
    if (&tab == NULL) {
        return;
    }

    int line = QInputDialog::getInt( this, tr("Go To Line"), tr("Line #"), -1, 1 );
    if ( line >= 1 )
    {
        m_TabManager.OpenResource( tab.GetLoadedResource(), false, QUrl(), MainWindow::ViewState_CodeView, line );
        SetViewState(MainWindow::ViewState_CodeView);
    }
}


void MainWindow::ZoomIn()
{
    ZoomByStep( true );
}


void MainWindow::ZoomOut()
{
    ZoomByStep( false );
}


void MainWindow::ZoomReset()
{
    ZoomByFactor( ZOOM_NORMAL );
}


void MainWindow::ViewClassesUsedInHTML()
{
    ViewClasses view_classes(m_Book, this);

    if (view_classes.exec() == QDialog::Accepted) {
        OpenFilename(view_classes.SelectedFile());
    }
}


void MainWindow::IndexEditorDialog(IndexEditorModel::indexEntry* index_entry)
{
    if (!m_TabManager.TabDataIsWellFormed()) {
        return;
    }
    m_TabManager.SaveTabData();

    // non-modal dialog
    m_IndexEditor->show();
    m_IndexEditor->raise();
    m_IndexEditor->activateWindow();

    if (index_entry) {
        m_IndexEditor->AddEntry(false, index_entry, false);
    }
}

void MainWindow::CreateIndex()
{
    if (!m_TabManager.TabDataIsWellFormed()) {
        return;
    }
    SaveTabData();

    QApplication::setOverrideCursor(Qt::WaitCursor);

    HTMLResource *index_resource = NULL;
    QList<HTMLResource *> html_resources;

    // Turn the list of Resources that are really HTMLResources to a real list
    // of HTMLResources.
    QList<Resource *> resources = m_BookBrowser->AllHTMLResources();
    foreach (Resource *resource, resources) {
        HTMLResource *html_resource = qobject_cast<HTMLResource *>(resource);
        if (html_resource) {
            html_resources.append(html_resource);

            // Check if this is an existing index file.
            if (m_Book->GetOPF().GetGuideSemanticTypeForResource(*html_resource) == GuideSemantics::Index) {
                index_resource = html_resource;
            }
            else if (resource->Filename() == HTML_INDEX_FILE && html_resource == NULL) {
                index_resource = html_resource;
            }
        }
    }

    // Close the tab so the focus saving doesn't overwrite the text were
    // replacing in the resource.
    if (index_resource != NULL) {
        m_TabManager.CloseTabForResource(*index_resource);
    }

    // Create an HTMLResource for the INDEX if it doesn't exist.
    if (index_resource == NULL) {
        index_resource = &m_Book->CreateEmptyHTMLFile();
        index_resource->RenameTo(HTML_INDEX_FILE);
        html_resources.append(index_resource);
        m_Book->GetOPF().UpdateSpineOrder(html_resources);
    }

    // Skip indexing the index page itself
    html_resources.removeOne(index_resource);

    // Scan the book, add ids for any tag containing at least one index entry and store the
    // document index entry at the same time (including custom and from the index editor).
    if (!Index::BuildIndex(html_resources)) {
        return;
    }

    // Write out the HTML index file.
    IndexHTMLWriter index;
    index_resource->SetText(index.WriteXML());

    // Setting a semantic on a resource that already has it set will remove the semantic.
    if (m_Book->GetOPF().GetGuideSemanticTypeForResource(*index_resource) != GuideSemantics::Index) {
        m_Book->GetOPF().AddGuideSemanticType(*index_resource, GuideSemantics::Index);
    }

    m_Book->SetModified();
    m_BookBrowser->Refresh();
    OpenResource(*index_resource);

    QApplication::restoreOverrideCursor();
}


void MainWindow::ViewAllImages()
{
    QList<Resource *> image_resources = m_BookBrowser->AllImageResources();

    if (image_resources.isEmpty()) {
        QMessageBox::warning( this,
                              tr( "Sigil"),
                              tr( "<p>There are no images available in your book to view.</p><p>Use the menu option <b>File->New->Add Existing</b> to add images to your book.</p>")
                            );
        return;
    }

    QString basepath = m_Book->GetFolderKeeper().GetFullPathToImageFolder();
    if (!basepath.endsWith("/")) {
        basepath.append("/");
    }

    ViewImages view_images(basepath, image_resources, m_Book, this);

    if (view_images.exec() == QDialog::Accepted) {
        OpenFilename(view_images.SelectedFile());
    }
}

void MainWindow::ViewAllHTML()
{
    QString basepath = m_Book->GetFolderKeeper().GetFullPathToTextFolder();
    QList<Resource *> html_resources = m_BookBrowser->AllHTMLResources();

    ViewHTML view_html(basepath, html_resources, m_Book, this);

    if (view_html.exec() == QDialog::Accepted) {
        OpenFilename(view_html.SelectedFile());
    }
}

void MainWindow::InsertImage()
{
    m_TabManager.SaveTabData();

    QStringList selected_images;
    QList<Resource *> image_resources = m_BookBrowser->AllImageResources();

    if (image_resources.isEmpty()) {
        QMessageBox::warning( this,
                              tr( "Sigil"),
                              tr( "<p>There are no images available in your book to insert.</p><p>Use the menu option <b>File->New->Add Existing</b> to add images to your book before trying to insert an image.</p>")
                            );
        return;
    }

    QString basepath = m_Book->GetFolderKeeper().GetFullPathToImageFolder();
    if (!basepath.endsWith("/")) {
        basepath.append("/");
    }
    SelectImages select_images(basepath, image_resources, m_LastInsertedImage, this);

    if (select_images.exec() == QDialog::Accepted) {
        selected_images = select_images.SelectedImages();
    }

    InsertImages(selected_images);
}

void MainWindow::InsertImages(QStringList selected_images)
{
    FlowTab *flow_tab = qobject_cast<FlowTab*>(&GetCurrentContentTab());

    if (!(flow_tab && (m_ViewState == MainWindow::ViewState_CodeView || m_ViewState == MainWindow::ViewState_BookView))) {
        Utility::DisplayStdErrorDialog(tr("You cannot insert an image into the current tab.")); 
        return;
    }

    foreach (QString selected_image, selected_images) {
        const Resource &resource = m_Book->GetFolderKeeper().GetResourceByFilename(selected_image);
        const QString &relative_path = "../" + resource.GetRelativePathToOEBPS();

        flow_tab->InsertImage(relative_path);
    }

    if (!selected_images.isEmpty()) {
        m_LastInsertedImage = selected_images.last();
    }
}


void MainWindow::SetViewState(MainWindow::ViewState view_state)
{
    if (view_state == MainWindow::ViewState_Unknown) {
        view_state = ViewState_BookView;
    }

    MainWindow::ViewState old_view_state = m_ViewState;
    bool set_tab_state = m_ViewState != view_state;
    m_ViewState = view_state;
    if (!UpdateViewState(set_tab_state)) {
        m_ViewState = old_view_state;
        ui.actionBookView->setChecked(false);
        ui.actionSplitView->setChecked(false);
        // Only CV in a Flow Tab would fail to allow the view to be changed due to
        // the well formed check failing. Due to this we know that we're still in CV.
        ui.actionCodeView->setChecked(true);
    }
}


void MainWindow::SetTabViewState()
{
    SetViewState(m_ViewState);
}

void MainWindow::MergeResources(QList <Resource *> resources)
{
    if (resources.isEmpty()) {
        return;
    }

    // Convert merge previous to merge selected so all files can be checked for validity
    if (resources.count() == 1) {
        Resource *resource = m_Book->PreviousResource(resources.first());
        if (!resource) {
            QMessageBox::warning(this, tr("Sigil"), tr("One resource selected and there is no previous resource to merge into."));
            return;
        }
        resources.prepend(resource);
    }
    else {
        QMessageBox::StandardButton button_pressed;
        button_pressed = QMessageBox::warning(this, tr("Sigil"), tr("Are you sure you want to merge the selected files?\nThis action cannot be reversed."), QMessageBox::Ok | QMessageBox::Cancel);
        if (button_pressed != QMessageBox::Ok) {
            return;
        }
    }

    // Check if data is well formed before saving
    foreach (Resource *resource, resources) { if (!m_TabManager.TabDataIsWellFormed(*resource)) {
            Utility::DisplayStdErrorDialog(tr("Merge aborted.\n\nOne of the files may have an error or has not been saved.\n\nTry saving your book or correcting any errors before merging."));
            return;
        }
    }

    QApplication::setOverrideCursor(Qt::WaitCursor);

    // Save the tab data then save it to disk, and recheck if data is still well formed
    // Merging work based off of the data on disk.
    SaveTabData();
    m_Book->SaveAllResourcesToDisk();

    foreach (Resource *resource, resources) {
        if (!m_TabManager.TabDataIsWellFormed(*resource)) {
            QMessageBox::critical(this, tr("Sigil"), tr("Cannot merge: %1 data is not well formed.").arg(resource->Filename()));
            return;
        }
    }

    // Close all tabs being updated to prevent BV overwriting the new data
    foreach (Resource *resource, resources) {
        if (!m_TabManager.CloseTabForResource(*resource)) {
            QMessageBox::critical(this, tr("Sigil"), tr("Cannot merge\n\nCannot close tab: %1").arg(resource->Filename()));
            return;
        }
    }

    Resource *resource1 = resources.takeFirst();
    HTMLResource &html_resource1 = *qobject_cast<HTMLResource *>(resource1);

    // Display progress dialog
    QProgressDialog progress(QObject::tr( "Merging Files.." ), QString(), 0, resources.count(), this);
    progress.setMinimumDuration(PROGRESS_BAR_MINIMUM_DURATION);
    int progress_value = 0;

    foreach (Resource *resource, resources) {
        // Set progress value and ensure dialog has time to display when doing extensive updates
        progress.setValue(progress_value++);
        QApplication::processEvents(QEventLoop::ExcludeUserInputEvents);

        if (resource) {
            HTMLResource &html_resource2 = *qobject_cast<HTMLResource *>(resource);
            if (!m_Book->Merge(html_resource1, html_resource2)) {
                QMessageBox::critical(this, tr("Sigil"), tr("Cannot merge file %1").arg(resource->Filename()));
                break;
            }
        }
    }

    m_BookBrowser->Refresh();

    OpenResource(*resource1);
    UpdateBrowserSelectionToTab();

    QApplication::restoreOverrideCursor();
}

void MainWindow::LinkStylesheetsToResources(QList <Resource *> resources)
{
    if (resources.isEmpty()) {
        return;
    }

    // Check if data is well formed before saving
    foreach (Resource *resource, resources) {
        if (!m_TabManager.TabDataIsWellFormed(*resource)) {
            Utility::DisplayStdErrorDialog(tr("Link aborted.") % "\n\n" % tr("One of the files may have an error or has not been saved.") % "\n\n" % tr("Try saving your book or correcting any errors before linking stylesheets."));
            return;
        }
    }

    // Save the tab data and recheck if data is still well formed
    SaveTabData();
    foreach (Resource *resource, resources) {
        if (!m_TabManager.TabDataIsWellFormed(*resource)) {
            QMessageBox::critical(this, tr("Sigil"), tr("Cannot link stylesheets: %1 data is not well formed.").arg(resource->Filename()));
            return;
        }
    }

    // Choose which stylesheets to link
    LinkStylesheets link( GetStylesheetsMap( resources ), this );

    if ( link.exec() != QDialog::Accepted )
    {
        return;
    }

    Resource *current_resource = NULL;
    ContentTab &tab = m_TabManager.GetCurrentContentTab();
    if ( &tab != NULL )
    {
        current_resource = &tab.GetLoadedResource();
    }

    // Close all tabs being updated to prevent BV overwriting the new data
    foreach (Resource *resource, resources) {
        if (!m_TabManager.CloseTabForResource(*resource)) {
            QMessageBox::critical(this, tr("Sigil"), tr("Cannot link stylesheets\n\nCannot close tab: %1").arg(resource->Filename()));
            return;
        }
    }

    QStringList stylesheets = link.GetStylesheets();

    QApplication::setOverrideCursor(Qt::WaitCursor);

    // Convert HTML resources into HTMLResource types
    QList<HTMLResource *>html_resources;
    foreach( Resource *resource, resources )
    {
            html_resources.append( qobject_cast<HTMLResource*>(resource));
    }

    LinkUpdates::UpdateLinksInAllFiles( html_resources, stylesheets );
    m_Book->SetModified();

    if (current_resource && resources.contains(current_resource)) {
        OpenResource(*current_resource);
    }
    SelectResources(resources);

    QApplication::restoreOverrideCursor();
}

QList<std::pair< QString, bool> > MainWindow::GetStylesheetsMap( QList<Resource *> resources )
{
    QList< std::pair< QString, bool> > stylesheet_map;
    QList<Resource *> css_resources = m_BookBrowser->AllCSSResources();

    // Use the first resource to get a list of known linked stylesheets in order.
    QStringList checked_linked_paths = GetStylesheetsAlreadyLinked( resources.at( 0 ) );

    // Then only consider them included if every selected resource includes
    // the same stylesheets in the same order.
    foreach ( Resource *valid_resource, resources )
    {
        QStringList linked_paths = GetStylesheetsAlreadyLinked( valid_resource );

        foreach ( QString path, checked_linked_paths )
        {
            if ( !linked_paths.contains( path ) )
            {
                checked_linked_paths.removeOne( path );
            }
        }
    }

    // Save the paths included in all resources in order
    foreach ( QString path, checked_linked_paths )
    {
        stylesheet_map.append( std::make_pair( path, true ) );
    }
    // Save all the remaining paths and mark them not included
    foreach ( Resource *resource, css_resources )
    {
        QString pathname = "../" + resource->GetRelativePathToOEBPS();
        if ( !checked_linked_paths.contains( pathname ) )
        {
            stylesheet_map.append( std::make_pair( pathname, false ) );
        }
    }

    return stylesheet_map;
}


QStringList MainWindow::GetStylesheetsAlreadyLinked( Resource *resource )
{
    HTMLResource *html_resource = qobject_cast< HTMLResource* >( resource );
    QStringList linked_stylesheets;

    QStringList existing_stylesheets;
    foreach (Resource *css_resource, m_BookBrowser->AllCSSResources() )
    {
        //existing_stylesheets.append( css_resource->Filename() );
        existing_stylesheets.append( "../" + css_resource->GetRelativePathToOEBPS() );
    }

    foreach( QString pathname, html_resource->GetLinkedStylesheets() )
    {
        // Only list the stylesheet if it exists in the book
        if ( existing_stylesheets.contains( pathname ) )
        {
            linked_stylesheets.append( pathname );
        }
    }

    return linked_stylesheets;
}

QList<Resource*> MainWindow::GetTabResources()
{
    QList <ContentTab*> tabs = m_TabManager.GetContentTabs();
    QList <Resource*> tab_resources;

    foreach (ContentTab *tab, tabs) {
        tab_resources.append(&tab->GetLoadedResource());
    }

    return tab_resources;
}

void MainWindow::RemoveResources()
{
    // Provide the open tab list to ensure one tab stays open
    m_BookBrowser->RemoveSelection(GetTabResources());
}

void MainWindow::GenerateToc()
{
    SaveTabData();
    m_Book->SaveAllResourcesToDisk();

    QList<Resource *> resources = m_BookBrowser->AllHTMLResources();
    if (resources.isEmpty()) {
        return;
    }
    foreach (Resource *resource, resources) {
        if (!m_TabManager.TabDataIsWellFormed(*resource)) {
            QMessageBox::critical(this, tr("Sigil"), tr("Cannot generate TOC: %1 data is not well formed.").arg(resource->Filename()));
            return;
        }
    }

    {
        HeadingSelector toc(m_Book, this);
        if (toc.exec() != QDialog::Accepted) {
            return;
        }
    }

    QApplication::setOverrideCursor(Qt::WaitCursor);

    // Ensure that all headings have an id attribute
    BookNormalization::Normalize(m_Book);

    m_Book->GetNCX().GenerateNCXFromBookContents(*m_Book);
    m_TabManager.ReloadTabData();

    QApplication::restoreOverrideCursor();
}

void MainWindow::GenerateInlineToc(NCXModel::NCXEntry ncx_root_entry)
{
    QApplication::setOverrideCursor(Qt::WaitCursor);

    HTMLResource *tocResource = NULL;
    QList<HTMLResource *> htmlResources;

    // Turn the list of Resources that are really HTMLResources to a real list
    // of HTMLResources.
    QList<Resource *> resources = m_BookBrowser->AllHTMLResources();
    foreach (Resource *resource, resources) {
        HTMLResource *htmlResource = qobject_cast<HTMLResource *>(resource);
        if (htmlResource) {
            htmlResources.append(htmlResource);

            // Check if this is an existing toc file.
            if (m_Book->GetOPF().GetGuideSemanticTypeForResource(*htmlResource) == GuideSemantics::TableOfContents) {
                tocResource = htmlResource;
            } else if (resource->Filename() == HTML_TOC_FILE && tocResource == NULL) {
                tocResource = htmlResource;
            }
        }
    }

    // Close the tab so the focus saving doesn't overwrite the text were
    // replacing in the resource.
    if (tocResource != NULL) {
        m_TabManager.CloseTabForResource(*tocResource);
    }

    // Create the an HTMLResource for the TOC if it doesn't exit.
    if (tocResource == NULL) {
        tocResource = &m_Book->CreateEmptyHTMLFile();
        tocResource->RenameTo(HTML_TOC_FILE);
        htmlResources.insert(0, tocResource);
        m_Book->GetOPF().UpdateSpineOrder(htmlResources);
    }

    TOCHTMLWriter toc(ncx_root_entry);
    tocResource->SetText(toc.WriteXML());

    // Setting a semantic on a resource that already has it set will remove the semantic.
    if (m_Book->GetOPF().GetGuideSemanticTypeForResource(*tocResource) != GuideSemantics::TableOfContents) {
        m_Book->GetOPF().AddGuideSemanticType(*tocResource, GuideSemantics::TableOfContents);
    }

    m_Book->SetModified();
    m_BookBrowser->Refresh();
    OpenResource(*tocResource);

    QApplication::restoreOverrideCursor();
}

void MainWindow::setCleanLevel(int level, bool store)
{
    SettingsStore settings;
    SettingsStore::CleanLevel clean_level = SettingsStore::CleanLevel_Off;

    ui.actionCleanLevelOff->setChecked(false);
    ui.actionCleanLevelPrettyPrint->setChecked(false);
    ui.actionCleanLevelTidy->setChecked(false);

    switch (level) {
        case SettingsStore::CleanLevel_PrettyPrint:
            ui.actionCleanLevelPrettyPrint->setChecked(true);
            clean_level = SettingsStore::CleanLevel_PrettyPrint;
            break;
        case SettingsStore::CleanLevel_Tidy:
            ui.actionCleanLevelTidy->setChecked(true);
            clean_level = SettingsStore::CleanLevel_Tidy;
            break;
        default:
            ui.actionCleanLevelOff->setChecked(true);
            clean_level = SettingsStore::CleanLevel_Off;
            break;
    }

    if (store) {
        settings.setCleanLevel(clean_level);
    }
}

void MainWindow::BookView()
{
    SetViewState( MainWindow::ViewState_BookView );
}


void MainWindow::SplitView()
{
    SetViewState( MainWindow::ViewState_PreviewView );
}


void MainWindow::CodeView()
{
    SetViewState( MainWindow::ViewState_CodeView );
}


MainWindow::ViewState MainWindow::GetViewState()
{
    return m_ViewState;
}

void MainWindow::AnyCodeView()
{
    SetViewState( MainWindow::ViewState_CodeView );
}

void MainWindow::SearchEditorDialog(SearchEditorModel::searchEntry* search_entry)
{
    if ( !m_TabManager.TabDataIsWellFormed() ) {
        return;
    }

    m_TabManager.SaveTabData();

    // non-modal dialog
    m_SearchEditor->show();
    m_SearchEditor->raise();
    m_SearchEditor->activateWindow();

    if (search_entry) {
        m_SearchEditor->AddEntry(search_entry->is_group, search_entry, false);
    }
}

void MainWindow::ClipboardEditorDialog(ClipboardEditorModel::clipEntry* clip_entry)
{
    if ( !m_TabManager.TabDataIsWellFormed() ) {
        return;
    }

    m_TabManager.SaveTabData();

    // non-modal dialog
    m_ClipboardEditor->show();
    m_ClipboardEditor->raise();
    m_ClipboardEditor->activateWindow();

    if (clip_entry) {
        m_ClipboardEditor->AddEntry(clip_entry->is_group, clip_entry, false);
    }
}

bool MainWindow::CloseAllTabs()
{
    return m_TabManager.TryCloseAllTabs();
}

void MainWindow::SaveTabData()
{
    m_TabManager.SaveTabData();
}

void MainWindow::MetaEditorDialog()
{
    if ( !m_TabManager.TabDataIsWellFormed() )

        return;

    MetaEditor meta( m_Book->GetOPF(), this );
    meta.exec();
    // We really should be checking if the metadata was changed
    // not if the user clicked OK in the dialog.
    if (meta.result() == QDialog::Accepted) {
        m_Book->SetModified( true );
    }
}

void MainWindow::OpenExternalUrl(const QUrl &url)
{
    QMessageBox::StandardButton button_pressed;
    button_pressed = QMessageBox::warning(this, tr("Sigil"), tr("Are you sure you want to open this external link?\n\n%1").arg(url.toString()), QMessageBox::Ok | QMessageBox::Cancel);
    if (button_pressed == QMessageBox::Ok) {
        QDesktopServices::openUrl(url);
    }
}

void MainWindow::UserGuide()
{
    QDesktopServices::openUrl( QUrl( USER_GUIDE_URL ) );
}


void MainWindow::FrequentlyAskedQuestions()
{
    QDesktopServices::openUrl( QUrl( FAQ_URL ) );
}


void MainWindow::Tutorials()
{
    QDesktopServices::openUrl( QUrl( TUTORIALS_URL ) );
}


void MainWindow::Donate()
{
    QDesktopServices::openUrl( QUrl( DONATE_WIKI ) );
}


void MainWindow::ReportAnIssue()
{
    QDesktopServices::openUrl( QUrl( REPORTING_ISSUES_WIKI ) );
}


void MainWindow::SigilDevBlog()
{
    QDesktopServices::openUrl( QUrl( SIGIL_DEV_BLOG ) );
}


void MainWindow::AboutDialog()
{
    About about( this );

    about.exec();
}


void MainWindow::PreferencesDialog()
{
    Preferences preferences( this );
    preferences.exec();

    emit SettingsChanged();
}


void MainWindow::ValidateEpub()
{
    m_ValidationResultsView->ValidateCurrentBook();
}


void MainWindow::ChangeSignalsWhenTabChanges( ContentTab* old_tab, ContentTab* new_tab )
{
    BreakTabConnections( old_tab );
    MakeTabConnections( new_tab );
}


bool MainWindow::UpdateViewState(bool set_tab_state)
{
    ContentTab &tab = GetCurrentContentTab();
    if (&tab == NULL) {
        return false;
    }
    Resource::ResourceType type = tab.GetLoadedResource().Type();

    if (type == Resource::HTMLResourceType) {
        if (set_tab_state) {
            FlowTab *ftab = dynamic_cast<FlowTab *>(&tab);
            if (ftab) {
                if (!ftab->SetViewState(m_ViewState)) {
                    // Put focus into the tab when a user selects a tab, which
                    // might not have been done if they were in book view and then moved
                    // focus out of the tabs and then clicked to change a tab
                    ftab->setFocus();
                    return false;
                }
            }
        }

        if (m_ViewState == MainWindow::ViewState_CodeView) {
            SetStateActionsCodeView();
        }
        else if (m_ViewState == MainWindow::ViewState_PreviewView) {
            SetStateActionsSplitView();
        }
        else {
            if (m_ViewState != MainWindow::ViewState_BookView) {
                m_ViewState = MainWindow::ViewState_BookView;
            }
            SetStateActionsBookView();
        }
    }
    else if (type == Resource::XMLResourceType ||
             type == Resource::XPGTResourceType ||
             type == Resource::OPFResourceType ||
             type == Resource::NCXResourceType ||
             type == Resource::TextResourceType ||
             type == Resource::CSSResourceType)
    {
        SetStateActionsRawView();
    }
    else {
        SetStateActionsStaticView();
    }

    return true;
}


void MainWindow::UpdateUIOnTabChanges()
{
    ContentTab &tab = m_TabManager.GetCurrentContentTab();

    if ( &tab == NULL )

        return;

    ui.actionPrintPreview->setEnabled( tab.PrintEnabled() );
    ui.actionPrint->setEnabled( tab.PrintEnabled() );

    ui.actionCut  ->setEnabled( tab.CutEnabled() );
    ui.actionCopy ->setEnabled( tab.CopyEnabled() );
    ui.actionPaste->setEnabled( tab.PasteEnabled() );
    ui.actionCutCodeTags->setEnabled( tab.CutCodeTagsEnabled() );
    ui.actionInsertClosingTag->setEnabled( tab.InsertClosingTagEnabled() );

    ui.actionBold     ->setChecked( tab.BoldChecked() );
    ui.actionItalic   ->setChecked( tab.ItalicChecked() );
    ui.actionUnderline->setChecked( tab.UnderlineChecked() );

    ui.actionStrikethrough     ->setChecked( tab.StrikethroughChecked() );
    ui.actionInsertBulletedList->setChecked( tab.BulletListChecked() );
    ui.actionInsertNumberedList->setChecked( tab.NumberListChecked() );

    // State of zoom controls depends on current tab/view
    float zoom_factor = tab.GetZoomFactor();
    UpdateZoomLabel( zoom_factor );
    UpdateZoomSlider( zoom_factor );

    UpdateCursorPositionLabel(tab.GetCursorLine(), tab.GetCursorColumn());
    SelectEntryInHeadingCombo( tab.GetCaretElementName() );    
}


void MainWindow::UpdateUiWhenTabsSwitch()
{
    ContentTab &tab = GetCurrentContentTab();
    if (&tab == NULL) {
        return;
    }

    UpdateViewState();
}


void MainWindow::UpdateUIOnTabCountChange()
{
    ui.actionNextTab       ->setEnabled(m_TabManager.GetTabCount() > 1);
    ui.actionPreviousTab   ->setEnabled(m_TabManager.GetTabCount() > 1);
    ui.actionCloseTab      ->setEnabled(m_TabManager.GetTabCount() > 1);
    ui.actionCloseOtherTabs->setEnabled(m_TabManager.GetTabCount() > 1);
}


void MainWindow::SetStateActionsBookView()
{
    ui.actionBookView->setEnabled(true);
    ui.actionSplitView->setEnabled(true);
    ui.actionCodeView->setEnabled(true);

    ui.actionBookView->setChecked(true);
    ui.actionSplitView->setChecked(false);
    ui.actionCodeView->setChecked(false);

    ui.actionUndo->setEnabled(true);
    ui.actionRedo->setEnabled(true);
	
    ui.actionCut  ->setEnabled(true);  
    ui.actionCopy ->setEnabled(true); 
    ui.actionPaste->setEnabled(true); 

    ui.actionBold         ->setEnabled(true);
    ui.actionItalic       ->setEnabled(true);
    ui.actionUnderline    ->setEnabled(true);
    ui.actionStrikethrough->setEnabled(true);

    ui.actionAlignLeft ->setEnabled(true);
    ui.actionCenter    ->setEnabled(true);
    ui.actionAlignRight->setEnabled(true);
    ui.actionJustify   ->setEnabled(true);
	
	ui.actionDecreaseIndent->setEnabled(true);
    ui.actionIncreaseIndent->setEnabled(true);

    ui.actionInsertBulletedList->setEnabled(true);
    ui.actionInsertNumberedList->setEnabled(true);

    m_cbHeadings->setEnabled(true);
    ui.actionHeading1->setEnabled(true);
    ui.actionHeading2->setEnabled(true);
    ui.actionHeading3->setEnabled(true);
    ui.actionHeading4->setEnabled(true);
    ui.actionHeading5->setEnabled(true);
    ui.actionHeading6->setEnabled(true);
    ui.actionHeadingNormal->setEnabled(true);

    ui.actionInsertImage->setEnabled(true);
    ui.actionSplitChapter->setEnabled(false);
    ui.actionInsertClosingTag->setEnabled(false);
    ui.actionInsertSGFChapterMarker->setEnabled(true);
    ui.actionSplitOnSGFChapterMarkers->setEnabled(true);

    ui.actionFind->setEnabled(true);
    ui.actionFindNext->setEnabled(true);
    ui.actionFindPrevious->setEnabled(true);
    ui.actionReplaceNext->setEnabled(false);
    ui.actionReplacePrevious->setEnabled(false);
    ui.actionReplaceAll->setEnabled(false);
    ui.actionCount->setEnabled(false);
    ui.actionGoToLine->setEnabled(false);

    UpdateUIOnTabChanges();

    m_FindReplace->SetCapabilities(FindReplace::CAPABILITY_FIND);
    m_FindReplace->ShowHide();
}

void MainWindow::SetStateActionsSplitView()
{
    ui.actionBookView->setEnabled(true);
    ui.actionSplitView->setEnabled(true);
    ui.actionCodeView->setEnabled(true);

    ui.actionBookView->setChecked(false);
    ui.actionSplitView->setChecked(true);
    ui.actionCodeView->setChecked(false);

    ui.actionUndo->setEnabled(false);
    ui.actionRedo->setEnabled(false);
	
    ui.actionCut  ->setEnabled(false);  
    ui.actionCopy ->setEnabled(false); 
    ui.actionPaste->setEnabled(false); 

    ui.actionBold         ->setEnabled(false);
    ui.actionItalic       ->setEnabled(false);
    ui.actionUnderline    ->setEnabled(false);
    ui.actionStrikethrough->setEnabled(false);

    ui.actionAlignLeft ->setEnabled(false);
    ui.actionCenter    ->setEnabled(false);
    ui.actionAlignRight->setEnabled(false);
    ui.actionJustify   ->setEnabled(false);
	
	ui.actionDecreaseIndent->setEnabled(false);
    ui.actionIncreaseIndent->setEnabled(false);

    ui.actionInsertBulletedList->setEnabled(false);
    ui.actionInsertNumberedList->setEnabled(false);

    m_cbHeadings->setEnabled(false);
    ui.actionHeading1->setEnabled(false);
    ui.actionHeading2->setEnabled(false);
    ui.actionHeading3->setEnabled(false);
    ui.actionHeading4->setEnabled(false);
    ui.actionHeading5->setEnabled(false);
    ui.actionHeading6->setEnabled(false);
    ui.actionHeadingNormal->setEnabled(false);

    ui.actionInsertImage->setEnabled(false);
    ui.actionSplitChapter->setEnabled(false);
    ui.actionInsertClosingTag->setEnabled(false);
    ui.actionInsertSGFChapterMarker->setEnabled(false);
    ui.actionSplitOnSGFChapterMarkers->setEnabled(false);

    ui.actionFind->setEnabled(true);
    ui.actionFindNext->setEnabled(true);
    ui.actionFindPrevious->setEnabled(true);
    ui.actionReplaceNext->setEnabled(false);
    ui.actionReplacePrevious->setEnabled(false);
    ui.actionReplaceAll->setEnabled(false);
    ui.actionCount->setEnabled(false);
    ui.actionGoToLine->setEnabled(false);

    UpdateUIOnTabChanges();

    m_FindReplace->SetCapabilities(FindReplace::CAPABILITY_FIND);
    m_FindReplace->ShowHide();
}

void MainWindow::SetStateActionsCodeView()
{
    ui.actionBookView->setEnabled(true);
    ui.actionSplitView->setEnabled(true);
    ui.actionCodeView->setEnabled(true);

    ui.actionBookView->setChecked(false);
    ui.actionSplitView->setChecked(false);
    ui.actionCodeView->setChecked(true);

    ui.actionUndo->setEnabled(true);
    ui.actionRedo->setEnabled(true);
	
    ui.actionCut  ->setEnabled(true);  
    ui.actionCopy ->setEnabled(true); 
    ui.actionPaste->setEnabled(true); 

    ui.actionBold         ->setEnabled(false);
    ui.actionItalic       ->setEnabled(false);
    ui.actionUnderline    ->setEnabled(false);
    ui.actionStrikethrough->setEnabled(false);

    ui.actionAlignLeft ->setEnabled(false);
    ui.actionCenter    ->setEnabled(false);
    ui.actionAlignRight->setEnabled(false);
    ui.actionJustify   ->setEnabled(false);
	
	ui.actionDecreaseIndent->setEnabled(false);
    ui.actionIncreaseIndent->setEnabled(false);

    ui.actionInsertBulletedList->setEnabled(false);
    ui.actionInsertNumberedList->setEnabled(false);

    m_cbHeadings->setEnabled(false);
    ui.actionHeading1->setEnabled(false);
    ui.actionHeading2->setEnabled(false);
    ui.actionHeading3->setEnabled(false);
    ui.actionHeading4->setEnabled(false);
    ui.actionHeading5->setEnabled(false);
    ui.actionHeading6->setEnabled(false);
    ui.actionHeadingNormal->setEnabled(false);

    ui.actionInsertImage->setEnabled(true);
    ui.actionSplitChapter->setEnabled(true);
    ui.actionInsertSGFChapterMarker->setEnabled(true);
    ui.actionInsertClosingTag->setEnabled(true);
    ui.actionSplitOnSGFChapterMarkers->setEnabled(true);

    ui.actionFind->setEnabled(true);
    ui.actionFindNext->setEnabled(true);
    ui.actionFindPrevious->setEnabled(true);
    ui.actionReplaceNext->setEnabled(true);
    ui.actionReplacePrevious->setEnabled(true);
    ui.actionReplaceAll->setEnabled(true);
    ui.actionCount->setEnabled(true);
    ui.actionGoToLine->setEnabled(true);

    UpdateUIOnTabChanges();

    m_FindReplace->SetCapabilities(FindReplace::CAPABILITY_ALL);
    m_FindReplace->ShowHide();
}


void MainWindow::SetStateActionsRawView()
{
    ui.actionBookView->setEnabled(false);
    ui.actionSplitView->setEnabled(false);
    ui.actionCodeView->setEnabled(false);

    ui.actionBookView->setChecked(false);
    ui.actionSplitView->setChecked(false);
    ui.actionCodeView->setChecked(false);

    ui.actionUndo->setEnabled(true);
    ui.actionRedo->setEnabled(true);
	
    ui.actionCut  ->setEnabled(false);  
    ui.actionCopy ->setEnabled(false); 
    ui.actionPaste->setEnabled(false); 

    ui.actionBold         ->setEnabled(false);
    ui.actionItalic       ->setEnabled(false);
    ui.actionUnderline    ->setEnabled(false);
    ui.actionStrikethrough->setEnabled(false);

    ui.actionAlignLeft ->setEnabled(false);
    ui.actionCenter    ->setEnabled(false);
    ui.actionAlignRight->setEnabled(false);
    ui.actionJustify   ->setEnabled(false);
	
	ui.actionDecreaseIndent->setEnabled(false);
    ui.actionIncreaseIndent->setEnabled(false);

    ui.actionInsertBulletedList->setEnabled(false);
    ui.actionInsertNumberedList->setEnabled(false);

    m_cbHeadings->setEnabled(false);
    ui.actionHeading1->setEnabled(false);
    ui.actionHeading2->setEnabled(false);
    ui.actionHeading3->setEnabled(false);
    ui.actionHeading4->setEnabled(false);
    ui.actionHeading5->setEnabled(false);
    ui.actionHeading6->setEnabled(false);
    ui.actionHeadingNormal->setEnabled(false);

    ui.actionInsertImage->setEnabled(false);
    ui.actionSplitChapter->setEnabled(false);
    ui.actionInsertSGFChapterMarker->setEnabled(false);
    ui.actionSplitOnSGFChapterMarkers->setEnabled(false);

    ui.actionFind->setEnabled(true);
    ui.actionFindNext->setEnabled(true);
    ui.actionFindPrevious->setEnabled(true);
    ui.actionReplaceNext->setEnabled(true);
    ui.actionReplacePrevious->setEnabled(true);
    ui.actionReplaceAll->setEnabled(true);
    ui.actionCount->setEnabled(true);
    ui.actionGoToLine->setEnabled(true);

    UpdateUIOnTabChanges();

    m_FindReplace->SetCapabilities(FindReplace::CAPABILITY_FIND |
        FindReplace::CAPABILITY_FIND_COUNT |
        FindReplace::CAPABILITY_REPLACE |
        FindReplace::CAPABILITY_REPLACE_ALL |
        FindReplace::CAPABILITY_MODE_NORMAL |
        FindReplace::CAPABILITY_MODE_CASE_SENSITIVE |
        FindReplace::CAPABILITY_MODE_REGEX);
    m_FindReplace->ShowHide();
}


void MainWindow::SetStateActionsStaticView()
{
    ui.actionBookView->setEnabled(false);
    ui.actionSplitView->setEnabled(false);
    ui.actionCodeView->setEnabled(false);

    ui.actionBookView->setChecked(false);
    ui.actionSplitView->setChecked(false);
    ui.actionCodeView->setChecked(false);

    ui.actionUndo->setEnabled(false);
    ui.actionRedo->setEnabled(false);
	
    ui.actionCut  ->setEnabled(false);  
    ui.actionCopy ->setEnabled(false); 
    ui.actionPaste->setEnabled(false); 

    ui.actionBold         ->setEnabled(false);
    ui.actionItalic       ->setEnabled(false);
    ui.actionUnderline    ->setEnabled(false);
    ui.actionStrikethrough->setEnabled(false);

    ui.actionAlignLeft ->setEnabled(false);
    ui.actionCenter    ->setEnabled(false);
    ui.actionAlignRight->setEnabled(false);
    ui.actionJustify   ->setEnabled(false);
	
	ui.actionDecreaseIndent->setEnabled(false);
    ui.actionIncreaseIndent->setEnabled(false);

    ui.actionInsertBulletedList->setEnabled(false);
    ui.actionInsertNumberedList->setEnabled(false);

    m_cbHeadings->setEnabled(false);
    ui.actionHeading1->setEnabled(false);
    ui.actionHeading2->setEnabled(false);
    ui.actionHeading3->setEnabled(false);
    ui.actionHeading4->setEnabled(false);
    ui.actionHeading5->setEnabled(false);
    ui.actionHeading6->setEnabled(false);
    ui.actionHeadingNormal->setEnabled(false);

    ui.actionInsertImage->setEnabled(false);
    ui.actionSplitChapter->setEnabled(false);
    ui.actionInsertSGFChapterMarker->setEnabled(false);
    ui.actionSplitOnSGFChapterMarkers->setEnabled(false);

    ui.actionFind->setEnabled(false);
    ui.actionFindNext->setEnabled(false);
    ui.actionFindPrevious->setEnabled(false);
    ui.actionReplaceNext->setEnabled(false);
    ui.actionReplacePrevious->setEnabled(false);
    ui.actionReplaceAll->setEnabled(false);
    ui.actionCount->setEnabled(false);
    ui.actionGoToLine->setEnabled(false);

    UpdateUIOnTabChanges();

    m_FindReplace->SetCapabilities(FindReplace::CAPABILITY_NONE);
    // Only hide window, don't save closed state since its temporary
    m_FindReplace->hide();
}


void MainWindow::UpdateCursorPositionLabel(int line, int column)
{
    if (line > 0 && column > 0) {
        const QString l = QString::number(line);
        const QString c = QString::number(column);

        m_lbCursorPosition->setText(tr("Line: %1, Col: %2").arg(l).arg(c));
    }
    else {
        m_lbCursorPosition->clear();
    }
}


void MainWindow::SliderZoom( int slider_value )
{
    ContentTab &tab = m_TabManager.GetCurrentContentTab();
    if (&tab == NULL) {
        return;
    }

    float new_zoom_factor     = SliderRangeToZoomFactor( slider_value );
    float current_zoom_factor = tab.GetZoomFactor();

    // We try to prevent infinite loops...
    if ( !qFuzzyCompare( new_zoom_factor, current_zoom_factor ) )

        ZoomByFactor( new_zoom_factor );
}


void MainWindow::UpdateZoomControls()
{
    ContentTab &tab = m_TabManager.GetCurrentContentTab();
    if (&tab == NULL) {
        return;
    }

    float zoom_factor = tab.GetZoomFactor();

    UpdateZoomSlider( zoom_factor );
    UpdateZoomLabel( zoom_factor );
}


void MainWindow::UpdateZoomSlider( float new_zoom_factor )
{
    m_slZoomSlider->setValue( ZoomFactorToSliderRange( new_zoom_factor ) );
}


void MainWindow::UpdateZoomLabel( int slider_value )
{
    float zoom_factor = SliderRangeToZoomFactor( slider_value );

    UpdateZoomLabel( zoom_factor );
}


void MainWindow::SetCheckWellFormedErrors( bool new_state )
{
    m_CheckWellFormedErrors = new_state;
    m_TabManager.SetCheckWellFormedErrors( new_state );
}


void MainWindow::UpdateZoomLabel( float new_zoom_factor )
{
    m_lbZoomLabel->setText( QString( "%1% " ).arg( qRound( new_zoom_factor * 100 ) ) );
}

void MainWindow::CreateChapterBreakOldTab( QString content, HTMLResource& originating_resource )
{
    HTMLResource& html_resource = m_Book->CreateChapterBreakOriginalResource( content, originating_resource );

    m_BookBrowser->Refresh();

    // Open tab with part 1 of old document as the current tab
    // Open tab with part 2 of old document as unfocused preceding tab
    OpenResource( originating_resource );
    OpenResource( html_resource, true );

    statusBar()->showMessage( tr( "Chapter split. You may need to update the Table of Contents." ), STATUSBAR_MSG_DISPLAY_TIME );
}


void MainWindow::CreateNewChapters( QStringList new_chapters, HTMLResource &originalResource )
{
    m_Book->CreateNewChapters( new_chapters, originalResource );
    m_BookBrowser->Refresh();

    statusBar()->showMessage( tr( "Chapters split. You may need to update the Table of Contents." ), STATUSBAR_MSG_DISPLAY_TIME );
}


// Change the selected/highlighted resource to match the current tab
void MainWindow::UpdateBrowserSelectionToTab()
{
    ContentTab &tab = m_TabManager.GetCurrentContentTab();
    if ( &tab != NULL )
    {
        m_BookBrowser->UpdateSelection( tab.GetLoadedResource() );
    }
}


void MainWindow::ReadSettings()
{
    SettingsStore settings;

    SettingsStore::CleanLevel clean_level = settings.cleanLevel();

    settings.beginGroup( SETTINGS_GROUP );

    // The size of the window and its full screen status
    QByteArray geometry = settings.value( "geometry" ).toByteArray();

    if ( !geometry.isNull() )

        restoreGeometry( geometry );

    // The positions of all the toolbars and dock widgets
    QByteArray toolbars = settings.value( "toolbars" ).toByteArray();

    if ( !toolbars.isNull() )

        restoreState( toolbars );

    setCleanLevel(clean_level, false);

    // For the checkwellformed option, we want to default to true
    // if no value has been set.
    QVariant checkwellformederrors = settings.value( "checkwellformederrors" );
    m_CheckWellFormedErrors = checkwellformederrors.isNull() ? true : checkwellformederrors.toBool();
    ui.actionCheckWellFormedErrors->setChecked( m_CheckWellFormedErrors );
    SetCheckWellFormedErrors( m_CheckWellFormedErrors );

    // The last folder used for saving and opening files
    m_LastFolderOpen  = settings.value( "lastfolderopen"  ).toString();

    // The list of recent files
    s_RecentFiles    = settings.value( "recentfiles" ).toStringList();

    settings.endGroup();
}


void MainWindow::WriteSettings()
{
    SettingsStore settings;
    settings.beginGroup( SETTINGS_GROUP );

    // The size of the window and it's full screen status
    settings.setValue( "geometry", saveGeometry() );

    // The positions of all the toolbars and dock widgets
    settings.setValue( "toolbars", saveState() );

    // Whether the user wants to be informed about well-formed errors
    settings.setValue( "checkwellformederrors", m_CheckWellFormedErrors );

    // The last folders used for saving and opening files
    settings.setValue( "lastfolderopen",  m_LastFolderOpen  );

    // The list of recent files
    settings.setValue( "recentfiles", s_RecentFiles );

    KeyboardShortcutManager::instance()->writeSettings();

    settings.endGroup();
}

bool MainWindow::MaybeSaveDialogSaysProceed()
{
    if ( isWindowModified() )
    {
        QMessageBox::StandardButton button_pressed;

        button_pressed = QMessageBox::warning(	this,
                                                tr( "Sigil" ),
                                                tr( "The document has been modified.\n"
                                                     "Do you want to save your changes?"),
                                                QMessageBox::Save | QMessageBox::Discard | QMessageBox::Cancel
                                             );

        if ( button_pressed == QMessageBox::Save )

            return Save();

        else if ( button_pressed == QMessageBox::Cancel )

            return false;
    }

    return true;
}


void MainWindow::SetNewBook( QSharedPointer< Book > new_book )
{
    m_Book = new_book;
    m_BookBrowser->SetBook( m_Book );
    m_TableOfContents->SetBook( m_Book );
    m_ValidationResultsView->SetBook( m_Book );

    m_IndexEditor->SetBook( m_Book );
    m_TabManager.ResetLastLinkOpened();

    connect( m_Book.data(), SIGNAL( ModifiedStateChanged( bool ) ), this, SLOT( setWindowModified( bool ) ) );
    connect( m_BookBrowser,     SIGNAL( GuideSemanticTypeAdded( const HTMLResource&, GuideSemantics::GuideSemanticType ) ),
             &m_Book->GetOPF(), SLOT(   AddGuideSemanticType(   const HTMLResource&, GuideSemantics::GuideSemanticType ) ) );
    connect( m_BookBrowser,     SIGNAL( CoverImageSet(           const ImageResource& ) ),
             &m_Book->GetOPF(), SLOT(   SetResourceAsCoverImage( const ImageResource& ) ) );
}


void MainWindow::CreateNewBook()
{
    QSharedPointer< Book > new_book = QSharedPointer< Book >( new Book() );
    new_book->CreateEmptyHTMLFile();

    SetNewBook( new_book );
    new_book->SetModified( false );
    UpdateUiWithCurrentFile( "" );
}


void MainWindow::LoadFile( const QString &fullfilepath )
{
    if ( !Utility::IsFileReadable( fullfilepath ) )

        return;

    // Store the folder the user opened from
    m_LastFolderOpen = QFileInfo(fullfilepath).absolutePath();

    // Clear the last inserted image
    m_LastInsertedImage = "";

    try
    {
        QApplication::setOverrideCursor( Qt::WaitCursor );
        m_Book->SetModified( false );

        // Create the new book, clean up the old one
        // (destructors take care of that)
        SetNewBook( ImporterFactory().GetImporter( fullfilepath ).GetBook() );

        // The m_IsModified state variable is set in GetBook() to indicate whether the OPF
        // file was invalid and had to be recreated.
        // Since this happens before the connections have been established, it needs to be
        // tested and retoggled if true in order to indicate the actual state.
        if( m_Book->IsModified() )
        {
            m_Book->SetModified( false );
            m_Book->SetModified( true );
        }

        QApplication::restoreOverrideCursor();

        UpdateUiWithCurrentFile( fullfilepath );
        statusBar()->showMessage( tr( "File loaded" ), STATUSBAR_MSG_DISPLAY_TIME );
    }

    catch ( const FileEncryptedWithDrm& )
    {
        QApplication::restoreOverrideCursor();

        Utility::DisplayStdErrorDialog(
            tr( "The creator of this file has encrypted it with DRM. "
                "Sigil cannot open such files." ) );
    }
    catch ( const ExceptionBase &exception )
    {
        QApplication::restoreOverrideCursor();

        Utility::DisplayExceptionErrorDialog( tr("Cannot load file %1: %2").arg(fullfilepath).arg(Utility::GetExceptionInfo( exception ) ));
    }
}


bool MainWindow::SaveFile( const QString &fullfilepath )
{
    try
    {
        m_TabManager.SaveTabData();

        QString extension = QFileInfo( fullfilepath ).suffix().toLower();

        // TODO: Move to ExporterFactory and throw exception
        // when the user tries to save an unsupported type
        if ( !SUPPORTED_SAVE_TYPE.contains( extension ) )
        {
            Utility::DisplayStdErrorDialog(
                tr( "Sigil currently cannot save files of type \"%1\".\n"
                    "Please choose a different format." )
                .arg( extension )
                );

            return false;
        }

        QApplication::setOverrideCursor( Qt::WaitCursor );

        ExporterFactory().GetExporter( fullfilepath, m_Book ).WriteBook();

        QApplication::restoreOverrideCursor();

        // Return the focus back to the current tab
        ContentTab &tab = GetCurrentContentTab();

        if ( &tab != NULL )

            tab.setFocus();

        m_Book->SetModified( false );
        UpdateUiWithCurrentFile( fullfilepath );
        statusBar()->showMessage( tr( "File saved" ), STATUSBAR_MSG_DISPLAY_TIME );
    }
    catch ( const ExceptionBase &exception )
    {
        QApplication::restoreOverrideCursor();

        Utility::DisplayExceptionErrorDialog(tr("Cannot save file %1: %2").arg(fullfilepath).arg(Utility::GetExceptionInfo( exception ) ));

            return false;
    }

    return true;
}


void MainWindow::ZoomByStep( bool zoom_in )
{
    ContentTab &tab = m_TabManager.GetCurrentContentTab();
    if (&tab == NULL) {
        return;
    }

    // We use a negative zoom stepping if we are zooming *out*
    float zoom_stepping       = zoom_in ? ZOOM_STEP : - ZOOM_STEP;

    // If we are zooming in, we round UP;
    // on zoom out, we round DOWN.
    float rounding_helper     = zoom_in ? 0.05f : - 0.05f;

    float current_zoom_factor = tab.GetZoomFactor();
    float rounded_zoom_factor = Utility::RoundToOneDecimal( current_zoom_factor + rounding_helper );

    // If the rounded value is nearly the same as the original value,
    // then the original was rounded to begin with and so we
    // add the zoom increment
    if ( qAbs( current_zoom_factor - rounded_zoom_factor ) < 0.01f )

        ZoomByFactor( Utility::RoundToOneDecimal( current_zoom_factor + zoom_stepping ) );

    // ...otherwise we first zoom to the rounded value
    else

        ZoomByFactor( rounded_zoom_factor );
}


void MainWindow::ZoomByFactor( float new_zoom_factor )
{
    ContentTab &tab = m_TabManager.GetCurrentContentTab();
    if (&tab == NULL) {
        return;
    }

    if ( new_zoom_factor > ZOOM_MAX || new_zoom_factor < ZOOM_MIN )

        return;

    tab.SetZoomFactor( new_zoom_factor );
}


int MainWindow::ZoomFactorToSliderRange( float zoom_factor )
{
    // We want a precise value for the 100% zoom,
    // so we pick up all float values near it.
    if ( qFuzzyCompare( zoom_factor, ZOOM_NORMAL ) )

        return ZOOM_SLIDER_MIDDLE;

    // We actually use two ranges: one for the below 100% zoom,
    // and one for the above 100%. This is so that the 100% mark
    // rests in the middle of the slider.
    if ( zoom_factor < ZOOM_NORMAL )
    {
         double range            = ZOOM_NORMAL - ZOOM_MIN;
         double normalized_value = zoom_factor - ZOOM_MIN;
         double range_proportion = normalized_value / range;

         return ZOOM_SLIDER_MIN + qRound( range_proportion * ( ZOOM_SLIDER_MIDDLE - ZOOM_SLIDER_MIN ) );
    }

    else
    {
        double range            = ZOOM_MAX - ZOOM_NORMAL;
        double normalized_value = zoom_factor - ZOOM_NORMAL;
        double range_proportion = normalized_value / range;

        return ZOOM_SLIDER_MIDDLE + qRound( range_proportion * ZOOM_SLIDER_MIDDLE );
    }
}


float MainWindow::SliderRangeToZoomFactor( int slider_range_value )
{
    // We want a precise value for the 100% zoom
    if ( slider_range_value == ZOOM_SLIDER_MIDDLE )

        return ZOOM_NORMAL;

    // We actually use two ranges: one for the below 100% zoom,
    // and one for the above 100%. This is so that the 100% mark
    // rests in the middle of the slider.
    if ( slider_range_value < ZOOM_SLIDER_MIDDLE )
    {
        double range            = ZOOM_SLIDER_MIDDLE - ZOOM_SLIDER_MIN;
        double normalized_value = slider_range_value - ZOOM_SLIDER_MIN;
        double range_proportion = normalized_value / range;

        return ZOOM_MIN + range_proportion * ( ZOOM_NORMAL - ZOOM_MIN );
    }

    else
    {
        double range            = ZOOM_SLIDER_MAX - ZOOM_SLIDER_MIDDLE;
        double normalized_value = slider_range_value - ZOOM_SLIDER_MIDDLE;
        double range_proportion = normalized_value / range;

        return ZOOM_NORMAL + range_proportion * ( ZOOM_MAX - ZOOM_NORMAL );
    }
}


const QMap< QString, QString > MainWindow::GetLoadFiltersMap()
{
    QMap< QString, QString > file_filters;

    file_filters[ "epub"  ] = tr( "EPUB files (*.epub)" );
    file_filters[ "htm"   ] = tr( "HTML files (*.htm *.html *.xhtml)" );
    file_filters[ "html"  ] = tr( "HTML files (*.htm *.html *.xhtml)" );
    file_filters[ "xhtml" ] = tr( "HTML files (*.htm *.html *.xhtml)" );
    file_filters[ "txt"   ] = tr( "Text files (*.txt)" );
    file_filters[ "*"     ] = tr( "All files (*.*)" );

    return file_filters;
}


const QMap< QString, QString > MainWindow::GetSaveFiltersMap()
{
    QMap< QString, QString > file_filters;

    file_filters[ "epub" ] = tr( "EPUB file (*.epub)" );

    return file_filters;
}


MainWindow& MainWindow::GetCurrentMainWindow()
{
    QObject *object = qobject_cast< QObject* >( QApplication::activeWindow() );
    MainWindow *main_window = NULL;

    // In Sigil, every window has to be either a MainWindow,
    // or the child of one.
    while (true)
    {
        main_window = qobject_cast< MainWindow* >( object );

        if ( main_window )
        {
            break;
        }

        else
        {
            object = object->parent();
            Q_ASSERT( object );
        }
    }

    return *main_window;
}


void MainWindow::UpdateUiWithCurrentFile( const QString &fullfilepath )
{
    m_CurrentFilePath = fullfilepath;

    QString shownName = m_CurrentFilePath.isEmpty() ? "untitled.epub" : QFileInfo( m_CurrentFilePath ).fileName();

    // Update the titlebar
    setWindowTitle( tr( "%1[*] - %2" ).arg( shownName ).arg( tr( "Sigil" ) ) );

    if ( m_CurrentFilePath.isEmpty() )

        return;

    // Update recent files actions
    s_RecentFiles.removeAll( m_CurrentFilePath );
    s_RecentFiles.prepend( m_CurrentFilePath );

    while ( s_RecentFiles.size() > MAX_RECENT_FILES )
    {
        s_RecentFiles.removeLast();
    }

    // Update the recent files actions on
    // ALL the main windows
    foreach ( QWidget *window, QApplication::topLevelWidgets() )
    {
        if ( MainWindow *mainWin = qobject_cast< MainWindow * >( window ) )

            mainWin->UpdateRecentFileActions();
    }
}
void MainWindow::SelectEntryInHeadingCombo( const QString &element_name )
{
    QString select = "";
    if ( !element_name.isEmpty() )
    {
        if ( ( element_name[ 0 ].toLower() == QChar( 'h' ) ) && ( element_name[ 1 ].isDigit() ) )
            select = "Heading " + QString( element_name[ 1 ] );
        else
            select = "Normal";
    }
    else
    {
        select = "<Select heading>";
    }
    m_cbHeadings->setCurrentIndex( m_cbHeadings->findText( select ) );
}


void MainWindow::CreateRecentFilesActions()
{
    for ( int i = 0; i < MAX_RECENT_FILES; ++i )
    {
        m_RecentFileActions[ i ] = new QAction( this );

        // The actions are not visible until we put a filename in them
        m_RecentFileActions[ i ]->setVisible( false );

        QList<QAction *> actlist = ui.menuFile->actions();

        // Add the new action just below the Quit action
        // and the separator behind it
        ui.menuFile->insertAction( actlist[ actlist.size() - 3 ], m_RecentFileActions[ i ] );

        connect( m_RecentFileActions[ i ], SIGNAL( triggered() ), this, SLOT( OpenRecentFile() ) );
    }
}


void MainWindow::UpdateRecentFileActions()
{
    int num_recent_files = qMin( s_RecentFiles.size(), MAX_RECENT_FILES );

    // Store the filenames to the actions and display those actions
    for ( int i = 0; i < num_recent_files; ++i )
    {
        QString text = tr( "&%1 %2" ).arg( i + 1 ).arg( QFileInfo( s_RecentFiles[ i ] ).fileName() );

        m_RecentFileActions[ i ]->setText( fontMetrics().elidedText( text, Qt::ElideRight, TEXT_ELIDE_WIDTH ) );
        m_RecentFileActions[ i ]->setData( s_RecentFiles[ i ] );
        m_RecentFileActions[ i ]->setVisible( true );
    }

    // If we have fewer files than actions, hide the other actions
    for ( int j = num_recent_files; j < MAX_RECENT_FILES; ++j )
    {
        m_RecentFileActions[ j ]->setVisible( false );
    }

    QAction *separator = ui.menuFile->actions()[ ui.menuFile->actions().size() - 3 ];

    // If we have any actions with files shown,
    // display the separator; otherwise, don't
    if ( num_recent_files > 0 )

        separator->setVisible( true );

    else

        separator->setVisible( false );
}


void MainWindow::PlatformSpecificTweaks()
{
    // We use the "close" action only on Macs,
    // because they need it for the multi-document interface
#ifndef Q_WS_MAC
    ui.actionClose->setEnabled( false );
    ui.actionClose->setVisible( false );
#else
    // Macs also use bigger icons
    QList<QToolBar *> all_toolbars = findChildren<QToolBar *>();

    foreach( QToolBar *toolbar, all_toolbars )
    {
        toolbar->setIconSize( QSize( 32, 32 ) );
    }

    // The F11 shortcust is reserved for the OS on Macs,
    // so we change it to Cmd/Ctrl+F11
    ui.actionCodeView->setShortcut( QKeySequence( Qt::ControlModifier + Qt::Key_F11 ) );
#endif
}


void MainWindow::ExtendUI()
{
    m_FindReplace->ShowHide();

    // We want a nice frame around the tab manager
    QFrame *frame = new QFrame( this );
    QLayout *layout = new QVBoxLayout( frame );
    frame->setLayout( layout );
    layout->addWidget( &m_TabManager );
    layout->addWidget( m_FindReplace );
    layout->setContentsMargins( 0, 0, 0, 0 );
    layout->setSpacing( 1 );

    frame->setObjectName( FRAME_NAME );
    frame->setStyleSheet( TAB_STYLE_SHEET );

    setCentralWidget( frame );

    m_BookBrowser = new BookBrowser( this );
    m_BookBrowser->setObjectName( BOOK_BROWSER_NAME );
    addDockWidget( Qt::LeftDockWidgetArea, m_BookBrowser );

    m_TableOfContents = new TableOfContents( this );
    m_TableOfContents->setObjectName( TABLE_OF_CONTENTS_NAME );
    addDockWidget( Qt::RightDockWidgetArea, m_TableOfContents );

    m_ValidationResultsView = new ValidationResultsView( this );
    m_ValidationResultsView->setObjectName( VALIDATION_RESULTS_VIEW_NAME );
    addDockWidget( Qt::BottomDockWidgetArea, m_ValidationResultsView );

    // By default, we want the validation results view to be hidden
    // *for first-time users*. That is, when a new user installs and opens Sigil,
    // the val. results view is hidden, but if he leaves it open before exiting,
    // then it will be open when he opens Sigil the next time.
    // Basically, restoreGeometry() in ReadSettings() overrules this command.
    m_ValidationResultsView->hide();

    ui.menuView->addSeparator();
    ui.menuView->addAction( m_BookBrowser->toggleViewAction() );
    m_BookBrowser->toggleViewAction()->setShortcut( QKeySequence( Qt::ALT + Qt::Key_F1 ) );

    ui.menuView->addAction( m_ValidationResultsView->toggleViewAction() );
    m_ValidationResultsView->toggleViewAction()->setShortcut( QKeySequence( Qt::ALT + Qt::Key_F2 ) );

    ui.menuView->addAction( m_TableOfContents->toggleViewAction() );
    m_TableOfContents->toggleViewAction()->setShortcut( QKeySequence( Qt::ALT + Qt::Key_F3 ) );

    // Create the view menu to hide and show toolbars.
    ui.menuToolbars->addAction(ui.toolBarFileActions->toggleViewAction());
    ui.menuToolbars->addAction(ui.toolBarTextManip->toggleViewAction());
    ui.menuToolbars->addAction(ui.toolBarViews->toggleViewAction());
    ui.menuToolbars->addAction(ui.toolBarInsertions->toggleViewAction());
    ui.menuToolbars->addAction(ui.toolBarHeadings->toggleViewAction());
    ui.menuToolbars->addAction(ui.toolBarIndents->toggleViewAction());
    ui.menuToolbars->addAction(ui.toolBarLists->toggleViewAction());
    ui.menuToolbars->addAction(ui.toolBarTextFormats->toggleViewAction());
    ui.menuToolbars->addAction(ui.toolBarTextAlign->toggleViewAction());
    ui.menuToolbars->addAction(ui.toolBarDonate->toggleViewAction());
    ui.menuToolbars->addAction(ui.toolBarTools->toggleViewAction());

    // Creating the Heading combo box

    m_cbHeadings = new QComboBox();

    QStringList headings;
    
    // Currently cannot be translated because recieving function looks for the
    // h to determine if it's normal or not.
    headings << "<Select heading>"
             << "Normal"
             << "Heading 1"
             << "Heading 2"
             << "Heading 3"
             << "Heading 4"
             << "Heading 5"
             << "Heading 6";

    m_cbHeadings->addItems( headings );
    m_cbHeadings->setToolTip(   "<p style='padding-top: 0.5em;'><b>Style with heading</b></p>"
                                "<p style='margin-left: 0.5em;'>Style the selected text with a heading.</p>"
                            );

    ui.toolBarHeadings->addWidget( m_cbHeadings );

    m_lbCursorPosition = new QLabel( QString (""), statusBar() );
    statusBar()->addPermanentWidget( m_lbCursorPosition );
    UpdateCursorPositionLabel(0, 0);

    // Creating the zoom controls in the status bar
    m_slZoomSlider = new QSlider( Qt::Horizontal, statusBar() );
    m_slZoomSlider->setTracking( false );
    m_slZoomSlider->setTickInterval( ZOOM_SLIDER_MIDDLE );
    m_slZoomSlider->setTickPosition( QSlider::TicksBelow );
    m_slZoomSlider->setFixedWidth( ZOOM_SLIDER_WIDTH );
    m_slZoomSlider->setMinimum( ZOOM_SLIDER_MIN );
    m_slZoomSlider->setMaximum( ZOOM_SLIDER_MAX );
    m_slZoomSlider->setValue( ZOOM_SLIDER_MIDDLE );

    QToolButton *zoom_out = new QToolButton( statusBar() );
    zoom_out->setDefaultAction( ui.actionZoomOut );

    QToolButton *zoom_in = new QToolButton( statusBar() );
    zoom_in->setDefaultAction( ui.actionZoomIn );

    m_lbZoomLabel = new QLabel( QString( "100% " ), statusBar() );

    statusBar()->addPermanentWidget( m_lbZoomLabel  );
    statusBar()->addPermanentWidget( zoom_out       );
    statusBar()->addPermanentWidget( m_slZoomSlider );
    statusBar()->addPermanentWidget( zoom_in        );

    // We override the default color for highlighted text
    // so we can actually *see* the text that the FindReplace
    // dialog finds in Book View... sadly, QWebView ignores a custom
    // palette set on it directly, so we have to do this globally.
    QPalette palette;
    palette.setColor( QPalette::Inactive, QPalette::Highlight, Qt::darkGreen );
    palette.setColor( QPalette::Inactive, QPalette::HighlightedText, Qt::white );
    qApp->setPalette( palette );

    // Setup userdefined keyboard shortcuts for actions.
    KeyboardShortcutManager *sm = KeyboardShortcutManager::instance();
    // Note: shortcut action Ids should not be translated.
    // File
    sm->registerAction(ui.actionNew, "MainWindow.New");
    sm->registerAction(ui.actionNewHTMLFile, "MainWindow.NewHTMLFile");
    sm->registerAction(ui.actionNewCSSFile, "MainWindow.NewCSSFile");
    sm->registerAction(ui.actionOpen, "MainWindow.Open");
#ifndef Q_WS_MAC
    sm->registerAction(ui.actionClose, "MainWindow.Close");
#endif
    sm->registerAction(ui.actionSave, "MainWindow.Save");
    sm->registerAction(ui.actionSaveAs, "MainWindow.SaveAs");
    sm->registerAction(ui.actionPrintPreview, "MainWindow.PrintPreview");
    sm->registerAction(ui.actionPrint, "MainWindow.Print");
    sm->registerAction(ui.actionIndexEditor, "MainWindow.IndexEditor");
    sm->registerAction(ui.actionViewClasses, "MainWindow.ViewClasses");
    sm->registerAction(ui.actionViewHTML, "MainWindow.ViewHTML");
    sm->registerAction(ui.actionViewImages, "MainWindow.ViewImages");
    sm->registerAction(ui.actionValidateEpub, "MainWindow.ValidateEpub");
    sm->registerAction(ui.actionExit, "MainWindow.Exit");
    // Edit
    sm->registerAction(ui.actionUndo, "MainWindow.Undo");
    sm->registerAction(ui.actionRedo, "MainWindow.Redo");
    sm->registerAction(ui.actionCut, "MainWindow.Cut");
    sm->registerAction(ui.actionCopy, "MainWindow.Copy");
    sm->registerAction(ui.actionPaste, "MainWindow.Paste");
    sm->registerAction(ui.actionCutCodeTags, "MainWindow.CutCodeTags");
    sm->registerAction(ui.actionFind, "MainWindow.Find");
    sm->registerAction(ui.actionFindNext, "MainWindow.FindNext");
    sm->registerAction(ui.actionFindPrevious, "MainWindow.FindPrevious");
    sm->registerAction(ui.actionReplaceNext, "MainWindow.ReplaceNext");
    sm->registerAction(ui.actionReplacePrevious, "MainWindow.ReplacePrevious");
    sm->registerAction(ui.actionReplaceAll, "MainWindow.ReplaceAll");
    sm->registerAction(ui.actionCount, "MainWindow.Count");
    sm->registerAction(ui.actionGoToLine, "MainWindow.GoToLine");
    sm->registerAction(ui.actionMetaEditor, "MainWindow.MetaEditor");
    sm->registerAction(ui.actionSearchEditor, "MainWindow.SearchEditor");
    sm->registerAction(ui.actionClipboardEditor, "MainWindow.ClipboardEditor");
    sm->registerAction(ui.actionInsertImage, "MainWindow.InsertImage");
    sm->registerAction(ui.actionAddExistingFile, "MainWindow.AddExistingFile");
    sm->registerAction(ui.actionSplitChapter, "MainWindow.SplitChapter");
    sm->registerAction(ui.actionInsertSGFChapterMarker, "MainWindow.InsertSGFChapterMarker");
    sm->registerAction(ui.actionSplitOnSGFChapterMarkers, "MainWindow.SplitOnSGFChapterMarkers");
    sm->registerAction(ui.actionInsertClosingTag, "MainWindow.InsertClosingTag");
#ifndef Q_WS_MAC
    sm->registerAction(ui.actionPreferences, "MainWindow.Preferences");
#endif
    // Format
    sm->registerAction(ui.actionBold, "MainWindow.Bold");
    sm->registerAction(ui.actionItalic, "MainWindow.Italic");
    sm->registerAction(ui.actionUnderline, "MainWindow.Underline");
    sm->registerAction(ui.actionStrikethrough, "MainWindow.Strikethrough");
    sm->registerAction(ui.actionHeadingNormal, "MainWindow.HeadingNormal");
    sm->registerAction(ui.actionAlignLeft, "MainWindow.AlignLeft");
    sm->registerAction(ui.actionCenter, "MainWindow.Center");
    sm->registerAction(ui.actionAlignRight, "MainWindow.AlignRight");
    sm->registerAction(ui.actionJustify, "MainWindow.Justify");
    sm->registerAction(ui.actionInsertNumberedList, "MainWindow.InsertNumberedList");
    sm->registerAction(ui.actionInsertBulletedList, "MainWindow.InsertBulletedList");
    sm->registerAction(ui.actionIncreaseIndent, "MainWindow.IncreaseIndent");
    sm->registerAction(ui.actionDecreaseIndent, "MainWindow.DecreaseIndent");
    sm->registerAction(ui.actionHeading1, "MainWindow.Heading1");
    sm->registerAction(ui.actionHeading2, "MainWindow.Heading2");
    sm->registerAction(ui.actionHeading3, "MainWindow.Heading3");
    sm->registerAction(ui.actionHeading4, "MainWindow.Heading4");
    sm->registerAction(ui.actionHeading5, "MainWindow.Heading5");
    sm->registerAction(ui.actionHeading6, "MainWindow.Heading6");
    sm->registerAction(ui.actionRemoveFormatting, "MainWindow.RemoveFormatting");
    // View
    sm->registerAction(ui.actionBookView, "MainWindow.BookView");
    sm->registerAction(ui.actionSplitView, "MainWindow.SplitView");
    sm->registerAction(ui.actionCodeView, "MainWindow.CodeView");
    sm->registerAction(ui.actionZoomIn, "MainWindow.ZoomIn");
    sm->registerAction(ui.actionZoomOut, "MainWindow.ZoomOut");
    sm->registerAction(ui.actionZoomReset, "MainWindow.ZoomReset");
    sm->registerAction(m_BookBrowser->toggleViewAction(), "MainWindow.BookBrowser");
    sm->registerAction(m_ValidationResultsView->toggleViewAction(), "MainWindow.ValidationResults");
    sm->registerAction(m_TableOfContents->toggleViewAction(), "MainWindow.TableOfContents");
    // Tools
    sm->registerAction(ui.actionCheckWellFormedErrors, "MainWindow.CheckWellFormedErrors");
    // Window
    sm->registerAction(ui.actionNextTab, "MainWindow.NextTab");
    sm->registerAction(ui.actionPreviousTab, "MainWindow.PreviousTab");
    sm->registerAction(ui.actionCloseTab, "MainWindow.CloseTab");
    sm->registerAction(ui.actionCloseOtherTabs, "MainWindow.CloseOtherTabs");
    sm->registerAction(ui.actionOpenPreviousResource, "MainWindow.OpenPreviousResource");
    sm->registerAction(ui.actionOpenNextResource, "MainWindow.OpenNextResource");
    // Help
    sm->registerAction(ui.actionUserGuide, "MainWindow.UserGuide");
    sm->registerAction(ui.actionFAQ, "MainWindow.FAQ");
    sm->registerAction(ui.actionTutorials, "MainWindow.FAQ");
    sm->registerAction(ui.actionDonate, "MainWindow.Donate");
    sm->registerAction(ui.actionReportAnIssue, "MainWindow.ReportAnIssue");
    sm->registerAction(ui.actionSigilDevBlog, "MainWindow.SigilDevBlog");
    sm->registerAction(ui.actionAbout, "MainWindow.About");

    ExtendIconSizes();
}


void MainWindow::ExtendIconSizes()
{
    QIcon icon;
    icon = ui.actionNew->icon();
    icon.addFile(QString::fromUtf8(":/main/document-new_16px.png") );
    ui.actionNew->setIcon(icon);

    icon = ui.actionSave->icon();
    icon.addFile(QString::fromUtf8(":/main/document-save_16px.png"));
    ui.actionSave->setIcon(icon);

    icon = ui.actionSaveAs->icon();
    icon.addFile(QString::fromUtf8(":/main/document-save-as_16px.png"));
    ui.actionSaveAs->setIcon(icon);

    icon = ui.actionValidateEpub->icon();
    icon.addFile(QString::fromUtf8(":/main/document-validate_16px.png"));
    ui.actionValidateEpub->setIcon(icon);

    icon = ui.actionCut->icon();
    icon.addFile(QString::fromUtf8(":/main/edit-cut_16px.png"));
    ui.actionCut->setIcon(icon);

    icon = ui.actionPaste->icon();
    icon.addFile(QString::fromUtf8(":/main/edit-paste_16px.png"));
    ui.actionPaste->setIcon(icon);

    icon = ui.actionUndo->icon();
    icon.addFile(QString::fromUtf8(":/main/edit-undo_16px.png"));
    ui.actionUndo->setIcon(icon);

    icon = ui.actionRedo->icon();
    icon.addFile(QString::fromUtf8(":/main/edit-redo_16px.png"));
    ui.actionRedo->setIcon(icon);

    icon = ui.actionCopy->icon();
    icon.addFile(QString::fromUtf8(":/main/edit-copy_16px.png"));
    ui.actionCopy->setIcon(icon);

    icon = ui.actionCheckWellFormedErrors->icon();
    icon.addFile(QString::fromUtf8(":/main/document-well-formed_check_16px.png"));
    ui.actionCheckWellFormedErrors->setIcon(icon);

    icon = ui.actionAlignLeft->icon();
    icon.addFile(QString::fromUtf8(":/main/format-justify-left_16px.png"));
    ui.actionAlignLeft->setIcon(icon);

    icon = ui.actionAlignRight->icon();
    icon.addFile(QString::fromUtf8(":/main/format-justify-right_16px.png"));
    ui.actionAlignRight->setIcon(icon);

    icon = ui.actionCenter->icon();
    icon.addFile(QString::fromUtf8(":/main/format-justify-center_16px.png"));
    ui.actionCenter->setIcon(icon);

    icon = ui.actionJustify->icon();
    icon.addFile(QString::fromUtf8(":/main/format-justify-fill_16px.png"));
    ui.actionJustify->setIcon(icon);

    icon = ui.actionBold->icon();
    icon.addFile(QString::fromUtf8(":/main/format-text-bold_16px.png"));
    ui.actionBold->setIcon(icon);

    icon = ui.actionItalic->icon();
    icon.addFile(QString::fromUtf8(":/main/format-text-italic_16px.png"));
    ui.actionItalic->setIcon(icon);

    icon = ui.actionUnderline->icon();
    icon.addFile(QString::fromUtf8(":/main/format-text-underline_16px.png"));
    ui.actionUnderline->setIcon(icon);

    icon = ui.actionInsertNumberedList->icon();
    icon.addFile(QString::fromUtf8(":/main/insert-numbered-list_16px.png"));
    ui.actionInsertNumberedList->setIcon(icon);

    icon = ui.actionInsertBulletedList->icon();
    icon.addFile(QString::fromUtf8(":/main/insert-bullet-list_16px.png"));
    ui.actionInsertBulletedList->setIcon(icon);

    icon = ui.actionStrikethrough->icon();
    icon.addFile(QString::fromUtf8(":/main/format-text-strikethrough_16px.png"));
    ui.actionStrikethrough->setIcon(icon);

    icon = ui.actionIncreaseIndent->icon();
    icon.addFile(QString::fromUtf8(":/main/format-indent-more_16px.png"));
    ui.actionIncreaseIndent->setIcon(icon);

    icon = ui.actionDecreaseIndent->icon();
    icon.addFile(QString::fromUtf8(":/main/format-indent-less_16px.png"));
    ui.actionDecreaseIndent->setIcon(icon);

    icon = ui.actionOpen->icon();
    icon.addFile(QString::fromUtf8(":/main/document-open_16px.png"));
    ui.actionOpen->setIcon(icon);

    icon = ui.actionExit->icon();
    icon.addFile(QString::fromUtf8(":/main/process-stop_16px.png"));
    ui.actionExit->setIcon(icon);

    icon = ui.actionAbout->icon();
    icon.addFile(QString::fromUtf8(":/main/help-browser_16px.png"));
    ui.actionAbout->setIcon(icon);

    icon = ui.actionBookView->icon();
    icon.addFile(QString::fromUtf8(":/main/view-book_16px.png"));
    ui.actionBookView->setIcon(icon);

    icon = ui.actionSplitView->icon();
    icon.addFile(QString::fromUtf8(":/main/view-split_16px.png"));
    ui.actionSplitView->setIcon(icon);

    icon = ui.actionCodeView->icon();
    icon.addFile(QString::fromUtf8(":/main/view-code_16px.png"));
    ui.actionCodeView->setIcon(icon);

    icon = ui.actionSplitChapter->icon();
    icon.addFile(QString::fromUtf8(":/main/insert-chapter-break_16px.png"));
    ui.actionSplitChapter->setIcon(icon);

    icon = ui.actionInsertImage->icon();
    icon.addFile(QString::fromUtf8(":/main/insert-image_16px.png"));
    ui.actionInsertImage->setIcon(icon);

    icon = ui.actionPrint->icon();
    icon.addFile(QString::fromUtf8(":/main/document-print_16px.png"));
    ui.actionPrint->setIcon(icon);

    icon = ui.actionPrintPreview->icon();
    icon.addFile(QString::fromUtf8(":/main/document-print-preview_16px.png"));
    ui.actionPrintPreview->setIcon(icon);

    icon = ui.actionZoomIn->icon();
    icon.addFile(QString::fromUtf8(":/main/list-add_16px.png"));
    ui.actionZoomIn->setIcon(icon);

    icon = ui.actionZoomOut->icon();
    icon.addFile(QString::fromUtf8(":/main/list-remove_16px.png"));
    ui.actionZoomOut->setIcon(icon);

    icon = ui.actionFind->icon();
    icon.addFile(QString::fromUtf8(":/main/edit-find_16px.png"));
    ui.actionFind->setIcon(icon);

    icon = ui.actionDonate->icon();
    icon.addFile(QString::fromUtf8(":/main/emblem-favorite_16px.png"));
    ui.actionDonate->setIcon(icon);
}


void MainWindow::LoadInitialFile( const QString &openfilepath )
{
    if (!openfilepath.isEmpty()) {
        LoadFile( openfilepath);
    }
    else {
        CreateNewBook();
    }
}


void MainWindow::ConnectSignalsToSlots()
{
    // Setup signal mapping for heading actions.
    connect( ui.actionHeading1, SIGNAL( triggered() ), m_headingMapper, SLOT( map() ) );
    m_headingMapper->setMapping( ui.actionHeading1, "1" );
    connect( ui.actionHeading2, SIGNAL( triggered() ), m_headingMapper, SLOT( map() ) );
    m_headingMapper->setMapping( ui.actionHeading2, "2" );
    connect( ui.actionHeading3, SIGNAL( triggered() ), m_headingMapper, SLOT( map() ) );
    m_headingMapper->setMapping( ui.actionHeading3, "3" );
    connect( ui.actionHeading4, SIGNAL( triggered() ), m_headingMapper, SLOT( map() ) );
    m_headingMapper->setMapping( ui.actionHeading4, "4" );
    connect( ui.actionHeading5, SIGNAL( triggered() ), m_headingMapper, SLOT( map() ) );
    m_headingMapper->setMapping( ui.actionHeading5, "5" );
    connect( ui.actionHeading6, SIGNAL( triggered() ), m_headingMapper, SLOT( map() ) );
    m_headingMapper->setMapping( ui.actionHeading6, "6" );
    connect( ui.actionHeadingNormal, SIGNAL( triggered() ), m_headingMapper, SLOT( map() ) );
    m_headingMapper->setMapping( ui.actionHeadingNormal, "Normal" );

    connect( ui.actionExit,          SIGNAL( triggered() ), qApp, SLOT( closeAllWindows()          ) );
    connect( ui.actionClose,         SIGNAL( triggered() ), this, SLOT( close()                    ) );
    connect( ui.actionNew,           SIGNAL( triggered() ), this, SLOT( New()                      ) );
    connect( ui.actionOpen,          SIGNAL( triggered() ), this, SLOT( Open()                     ) );
    connect( ui.actionNewHTMLFile,   SIGNAL( triggered() ), m_BookBrowser, SLOT( AddNewHTML()      ) );
    connect( ui.actionNewCSSFile,    SIGNAL( triggered() ), m_BookBrowser, SLOT( AddNewCSS()       ) );
    connect( ui.actionAddExistingFile,SIGNAL(triggered() ), m_BookBrowser, SLOT( AddExisting()     ) );
    connect( ui.actionSave,          SIGNAL( triggered() ), this, SLOT( Save()                     ) );
    connect( ui.actionSaveAs,        SIGNAL( triggered() ), this, SLOT( SaveAs()                   ) );
    connect( ui.actionFind,          SIGNAL( triggered() ), this, SLOT( Find()                     ) );
    connect( ui.actionFindNext,      SIGNAL( triggered() ), m_FindReplace, SLOT( FindNext()        ) );
    connect( ui.actionFindPrevious,  SIGNAL( triggered() ), m_FindReplace, SLOT( FindPrevious()    ) );
    connect( ui.actionReplaceNext,   SIGNAL( triggered() ), m_FindReplace, SLOT( ReplaceNext()     ) );
    connect( ui.actionReplacePrevious,SIGNAL(triggered() ), m_FindReplace, SLOT( ReplacePrevious() ) );
    connect( ui.actionReplaceAll,    SIGNAL( triggered() ), m_FindReplace, SLOT( ReplaceAll()      ) );
    connect( ui.actionCount,         SIGNAL( triggered() ), m_FindReplace, SLOT( Count()           ) );
    connect( ui.actionGoToLine,      SIGNAL( triggered() ), this, SLOT( GoToLine()                 ) );
    connect( ui.actionZoomIn,        SIGNAL( triggered() ), this, SLOT( ZoomIn()                   ) );
    connect( ui.actionZoomOut,       SIGNAL( triggered() ), this, SLOT( ZoomOut()                  ) );
    connect( ui.actionZoomReset,     SIGNAL( triggered() ), this, SLOT( ZoomReset()                ) );
    connect( ui.actionOpenPreviousResource, SIGNAL( triggered() ), m_BookBrowser, SLOT( OpenPreviousResource() ) );
    connect( ui.actionOpenNextResource,     SIGNAL( triggered() ), m_BookBrowser, SLOT( OpenNextResource()     ) );
    connect( ui.actionInsertImage,   SIGNAL( triggered() ), this, SLOT( InsertImage()              ) );
    connect( ui.actionClipboardEditor, SIGNAL( triggered() ), this, SLOT( ClipboardEditorDialog()      ) );
    connect( ui.actionMetaEditor,    SIGNAL( triggered() ), this, SLOT( MetaEditorDialog()         ) );
    connect( ui.actionSearchEditor, SIGNAL( triggered() ), this, SLOT( SearchEditorDialog()      ) );
    connect( ui.actionUserGuide,     SIGNAL( triggered() ), this, SLOT( UserGuide()                ) );
    connect( ui.actionFAQ,           SIGNAL( triggered() ), this, SLOT( FrequentlyAskedQuestions() ) );
    connect( ui.actionTutorials,     SIGNAL( triggered() ), this, SLOT( Tutorials()                ) );
    connect( ui.actionDonate,        SIGNAL( triggered() ), this, SLOT( Donate()                   ) );
    connect( ui.actionReportAnIssue, SIGNAL( triggered() ), this, SLOT( ReportAnIssue()            ) );
    connect( ui.actionSigilDevBlog,  SIGNAL( triggered() ), this, SLOT( SigilDevBlog()             ) );
    connect( ui.actionAbout,         SIGNAL( triggered() ), this, SLOT( AboutDialog()              ) );
    connect( ui.actionPreferences,   SIGNAL( triggered() ), this, SLOT( PreferencesDialog()        ) );
    connect( ui.actionValidateEpub,  SIGNAL( triggered() ), this, SLOT( ValidateEpub()             ) );
    connect( ui.actionIndexEditor,   SIGNAL( triggered() ), this, SLOT( IndexEditorDialog()       ) );
    connect( ui.actionViewClasses,   SIGNAL( triggered() ), this, SLOT( ViewClassesUsedInHTML() ) );
    connect( ui.actionViewHTML,      SIGNAL( triggered() ), this, SLOT( ViewAllHTML()              ) );
    connect( ui.actionViewImages,    SIGNAL( triggered() ), this, SLOT( ViewAllImages()            ) );

    connect( ui.actionNextTab,       SIGNAL( triggered() ), &m_TabManager, SLOT( NextTab()     ) );
    connect( ui.actionPreviousTab,   SIGNAL( triggered() ), &m_TabManager, SLOT( PreviousTab() ) );
    connect( ui.actionCloseTab,      SIGNAL( triggered() ), &m_TabManager, SLOT( CloseTab()    ) );
    connect( ui.actionCloseOtherTabs,SIGNAL( triggered() ), &m_TabManager, SLOT( CloseOtherTabs() ) );

    connect( m_slZoomSlider,         SIGNAL( valueChanged( int ) ), this, SLOT( SliderZoom( int ) ) );

    // We also update the label when the slider moves... this is to show
    // the zoom value the slider will land on while it is being moved.
    connect( m_slZoomSlider,         SIGNAL( sliderMoved( int ) ),  this, SLOT( UpdateZoomLabel( int ) ) );

    // Tidy clean
    connect(ui.actionCleanLevelOff, SIGNAL(triggered()), m_cleanMapper, SLOT(map()));
    m_cleanMapper->setMapping(ui.actionCleanLevelOff, SettingsStore::CleanLevel_Off);
    connect(ui.actionCleanLevelPrettyPrint, SIGNAL(triggered()), m_cleanMapper, SLOT(map()));
    m_cleanMapper->setMapping(ui.actionCleanLevelPrettyPrint, SettingsStore::CleanLevel_PrettyPrint);
    connect(ui.actionCleanLevelTidy, SIGNAL(triggered()), m_cleanMapper, SLOT(map()));
    m_cleanMapper->setMapping(ui.actionCleanLevelTidy, SettingsStore::CleanLevel_Tidy);
    connect(m_cleanMapper, SIGNAL(mapped(int)), this, SLOT(setCleanLevel(int)));

    connect( ui.actionCheckWellFormedErrors, SIGNAL( triggered( bool ) ), this, SLOT( SetCheckWellFormedErrors( bool ) ) );

    connect( ui.actionBookView,      SIGNAL( triggered() ),  this,   SLOT( BookView()  ) );
    connect( ui.actionSplitView,     SIGNAL( triggered() ),  this,   SLOT( SplitView() ) );
    connect( ui.actionCodeView,      SIGNAL( triggered() ),  this,   SLOT( CodeView()  ) );

    connect( &m_TabManager,          SIGNAL( TabCountChanged() ), 
             this,                   SLOT( UpdateUIOnTabCountChange() ) );

    connect( &m_TabManager,          SIGNAL( TabChanged( ContentTab*, ContentTab* ) ),
             this,                   SLOT( ChangeSignalsWhenTabChanges( ContentTab*, ContentTab* ) ) );

    connect( &m_TabManager,          SIGNAL( TabChanged( ContentTab*, ContentTab* ) ),
             this,                   SLOT( UpdateUIOnTabChanges() ) );

    connect( &m_TabManager,          SIGNAL( TabChanged( ContentTab*, ContentTab* ) ),
             this,                   SLOT( UpdateUiWhenTabsSwitch() ) );

    connect( &m_TabManager,          SIGNAL( TabChanged( ContentTab*, ContentTab* ) ),
            this,                    SLOT(   UpdateBrowserSelectionToTab() ) );

    connect( &m_TabManager,          SIGNAL( TabChanged( ContentTab*, ContentTab* ) ),
             this,                   SLOT(   SetTabViewState() ) );

    connect( m_BookBrowser,          SIGNAL( UpdateBrowserSelection() ),
            this,                    SLOT(   UpdateBrowserSelectionToTab() ) );

    connect( m_BookBrowser, SIGNAL( RefreshTOCContentsRequest() ),
             m_TableOfContents,     SLOT(   RefreshTOCContents() ) );

    connect( m_TableOfContents, SIGNAL( GenerateTocRequest() ),
             this,     SLOT(   GenerateToc() ) );
    connect(m_TableOfContents, SIGNAL(GenerateInlineTocRequest(NCXModel::NCXEntry)), this, SLOT(GenerateInlineToc(NCXModel::NCXEntry)));

    connect( m_BookBrowser, SIGNAL( RemoveTabRequest() ),
             &m_TabManager, SLOT(   RemoveTab() ) );

    connect( m_BookBrowser, SIGNAL( ResourceActivated( Resource& ) ),
             this, SLOT(   OpenResource(          Resource& ) ) );

    connect( m_BookBrowser, SIGNAL( OpenResourceRequest( Resource&, bool, const QUrl& ) ),
             this, SLOT(   OpenResource(        Resource&, bool, const QUrl& ) ) );

    connect( m_BookBrowser, SIGNAL( OpenResourceRequest( Resource&, int ) ),
             this, SLOT(   OpenCodeResource(             Resource&, int ) ) );

    connect(m_BookBrowser, SIGNAL(MergeResourcesRequest(QList<Resource *>)), this, SLOT(MergeResources(QList<Resource *>)));

    connect(m_BookBrowser, SIGNAL(LinkStylesheetsToResourcesRequest(QList<Resource *>)), this, SLOT(LinkStylesheetsToResources(QList<Resource *>)));

    connect(m_BookBrowser, SIGNAL(InsertImagesRequest(QStringList)), this, SLOT(InsertImages(QStringList)));

    connect(m_BookBrowser, SIGNAL(RemoveResourcesRequest()), this, SLOT(RemoveResources()));

    connect( m_TableOfContents, SIGNAL( OpenResourceRequest( Resource&, bool, const QUrl& ) ),
             this,     SLOT(   OpenResource(        Resource&, bool, const QUrl& ) ) );

    connect( m_ValidationResultsView,
                SIGNAL( OpenResourceRequest( Resource&, bool, const QUrl&, MainWindow::ViewState, int ) ),
             this,
                SLOT(   OpenResource(        Resource&, bool, const QUrl&, MainWindow::ViewState, int ) ) );

    connect( &m_TabManager, SIGNAL( OpenUrlRequest(  const QUrl&, int ) ),
             m_BookBrowser, SLOT(   OpenUrlResource( const QUrl&, int ) ) );

    connect( &m_TabManager, SIGNAL( OpenExternalUrl( const QUrl& ) ),
             this, SLOT(   OpenExternalUrl( const QUrl& ) ) );

    connect( &m_TabManager, SIGNAL( OldTabRequest(            QString, HTMLResource& ) ),
             this,          SLOT(   CreateChapterBreakOldTab( QString, HTMLResource& ) ) );

    connect( &m_TabManager, SIGNAL( NewChaptersRequest( QStringList, HTMLResource& ) ),
             this,          SLOT(   CreateNewChapters(  QStringList, HTMLResource& ) ) );

    connect(m_FindReplace, SIGNAL( OpenSearchEditorRequest(SearchEditorModel::searchEntry *) ),
            this,          SLOT( SearchEditorDialog(SearchEditorModel::searchEntry *)     ) );

    connect(m_SearchEditor, SIGNAL(LoadSelectedSearchRequest(      SearchEditorModel::searchEntry *)),
            m_FindReplace,   SLOT( LoadSearch(                     SearchEditorModel::searchEntry *)));
    connect(m_SearchEditor, SIGNAL(FindSelectedSearchRequest(      QList<SearchEditorModel::searchEntry *>)),
            m_FindReplace,   SLOT( FindSearch(                     QList<SearchEditorModel::searchEntry *>)));
    connect(m_SearchEditor, SIGNAL(ReplaceSelectedSearchRequest(   QList<SearchEditorModel::searchEntry *>)),
            m_FindReplace,   SLOT( ReplaceSearch(                  QList<SearchEditorModel::searchEntry *>)));
    connect(m_SearchEditor, SIGNAL(CountAllSelectedSearchRequest(  QList<SearchEditorModel::searchEntry *>)),
            m_FindReplace,   SLOT( CountAllSearch(                 QList<SearchEditorModel::searchEntry *>)));
    connect(m_SearchEditor, SIGNAL(ReplaceAllSelectedSearchRequest(QList<SearchEditorModel::searchEntry *>)),
            m_FindReplace,   SLOT( ReplaceAllSearch(               QList<SearchEditorModel::searchEntry *>)));

    connect( m_IndexEditor, SIGNAL( CreateIndexRequest() ),
             this,            SLOT( CreateIndex() ) );
}

void MainWindow::MakeTabConnections( ContentTab *tab )
{
    if ( tab == NULL )

        return;

    if (tab->GetLoadedResource().Type() != Resource::ImageResourceType)
    {
        connect( ui.actionUndo,                     SIGNAL( triggered() ),  tab,   SLOT( Undo()                     ) );
        connect( ui.actionRedo,                     SIGNAL( triggered() ),  tab,   SLOT( Redo()                     ) );
        connect( ui.actionCut,                      SIGNAL( triggered() ),  tab,   SLOT( Cut()                      ) );
        connect( ui.actionCopy,                     SIGNAL( triggered() ),  tab,   SLOT( Copy()                     ) );
        connect( ui.actionPaste,                    SIGNAL( triggered() ),  tab,   SLOT( Paste()                    ) );
    }

    if (tab->GetLoadedResource().Type() == Resource::HTMLResourceType )
    {
        connect( ui.actionBold,                     SIGNAL( triggered() ),  tab,   SLOT( Bold()                     ) );
        connect( ui.actionItalic,                   SIGNAL( triggered() ),  tab,   SLOT( Italic()                   ) );
        connect( ui.actionUnderline,                SIGNAL( triggered() ),  tab,   SLOT( Underline()                ) );
    
        connect( ui.actionStrikethrough,            SIGNAL( triggered() ),  tab,   SLOT( Strikethrough()            ) );
        connect( ui.actionAlignLeft,                SIGNAL( triggered() ),  tab,   SLOT( AlignLeft()                ) );
        connect( ui.actionCenter,                   SIGNAL( triggered() ),  tab,   SLOT( Center()                   ) );
        connect( ui.actionAlignRight,               SIGNAL( triggered() ),  tab,   SLOT( AlignRight()               ) );
        connect( ui.actionJustify,                  SIGNAL( triggered() ),  tab,   SLOT( Justify()                  ) );
        
        connect( ui.actionInsertBulletedList,       SIGNAL( triggered() ),  tab,   SLOT( InsertBulletedList()       ) );
        connect( ui.actionInsertNumberedList,       SIGNAL( triggered() ),  tab,   SLOT( InsertNumberedList()       ) );
        connect( ui.actionDecreaseIndent,           SIGNAL( triggered() ),  tab,   SLOT( DecreaseIndent()           ) );
        connect( ui.actionIncreaseIndent,           SIGNAL( triggered() ),  tab,   SLOT( IncreaseIndent()           ) );
        connect( ui.actionRemoveFormatting,         SIGNAL( triggered() ),  tab,   SLOT( RemoveFormatting()         ) );

        connect( ui.actionCutCodeTags,              SIGNAL( triggered() ),  tab,   SLOT( CutCodeTags()              ) );
        connect( ui.actionSplitChapter,             SIGNAL( triggered() ),  tab,   SLOT( SplitChapter()             ) );
        connect( ui.actionInsertSGFChapterMarker,   SIGNAL( triggered() ),  tab,   SLOT( InsertSGFChapterMarker()   ) );
        connect( ui.actionSplitOnSGFChapterMarkers, SIGNAL( triggered() ),  tab,   SLOT( SplitOnSGFChapterMarkers() ) );
        connect( ui.actionInsertClosingTag,         SIGNAL( triggered() ),  tab,   SLOT( InsertClosingTag()         ) );

        connect( ui.actionPrintPreview,             SIGNAL( triggered() ),  tab,   SLOT( PrintPreview()             ) );
        connect( ui.actionPrint,                    SIGNAL( triggered() ),  tab,   SLOT( Print()                    ) );
        connect( this,                              SIGNAL( SettingsChanged()), tab, SLOT( LoadSettings()           ) );

<<<<<<< HEAD
=======
        connect( m_cbHeadings, SIGNAL( activated( const QString& ) ),  tab,   SLOT( HeadingStyle( const QString& ) ) );
        connect( m_headingMapper, SIGNAL( mapped( const QString& ) ),  tab,   SLOT( HeadingStyle( const QString& ) ) );
    
>>>>>>> d7e98b0a
        connect( tab,   SIGNAL( SelectionChanged() ),           this,          SLOT( UpdateUIOnTabChanges()    ) );
        connect( tab,   SIGNAL( EnteringBookView() ),           this,          SLOT( SetStateActionsBookView() ) );
        connect( tab,   SIGNAL( EnteringBookPreview() ),        this,          SLOT( SetStateActionsSplitView() ) );
        connect( tab,   SIGNAL( EnteringCodeView() ),           this,          SLOT( SetStateActionsCodeView() ) );
        connect( tab,   SIGNAL( EnteringBookView() ),           this,          SLOT( UpdateZoomControls()      ) );
        connect( tab,   SIGNAL( EnteringBookPreview() ),        this,          SLOT( UpdateZoomControls() ) );
        connect( tab,   SIGNAL( EnteringCodeView() ),           this,          SLOT( UpdateZoomControls()      ) );

        connect( tab,   SIGNAL( OpenClipboardEditorRequest(ClipboardEditorModel::clipEntry *) ),
                 this,  SLOT (  ClipboardEditorDialog( ClipboardEditorModel::clipEntry * ) ) );

        connect( tab,   SIGNAL( OpenIndexEditorRequest(IndexEditorModel::indexEntry *) ),
                 this,  SLOT (  IndexEditorDialog( IndexEditorModel::indexEntry * ) ) );
    }

    if (tab->GetLoadedResource().Type() == Resource::CSSResourceType )
    {
        connect( tab,   SIGNAL( SelectionChanged() ),           this,          SLOT( UpdateUIOnTabChanges()    ) );
    }

    if (tab->GetLoadedResource().Type() == Resource::HTMLResourceType ||
        tab->GetLoadedResource().Type() == Resource::CSSResourceType ) {
        connect( m_ClipboardEditor, SIGNAL( PasteSelectedClipboardRequest(QList<ClipboardEditorModel::clipEntry *>) ),
                 tab,                SLOT(   PasteClipboardEntries(QList<ClipboardEditorModel::clipEntry *>) ) );
    }

    connect( tab,   SIGNAL( ContentChanged() ),             m_Book.data(), SLOT( SetModified()             ) );
    connect(tab, SIGNAL(UpdateCursorPosition(int,int)), this, SLOT(UpdateCursorPositionLabel(int,int)));
    connect( tab,   SIGNAL( ZoomFactorChanged( float ) ),   this,          SLOT( UpdateZoomLabel( float )  ) );
    connect( tab,   SIGNAL( ZoomFactorChanged( float ) ),   this,          SLOT( UpdateZoomSlider( float ) ) );
}


void MainWindow::BreakTabConnections( ContentTab *tab )
{
    if ( tab == NULL )

        return;

    disconnect( ui.actionUndo,                      0, tab, 0 );
    disconnect( ui.actionRedo,                      0, tab, 0 );
    disconnect( ui.actionCut,                       0, tab, 0 );
    disconnect( ui.actionCopy,                      0, tab, 0 );
    disconnect( ui.actionPaste,                     0, tab, 0 );
    disconnect( ui.actionBold,                      0, tab, 0 );
    disconnect( ui.actionItalic,                    0, tab, 0 );
    disconnect( ui.actionUnderline,                 0, tab, 0 );
    disconnect( ui.actionStrikethrough,             0, tab, 0 );
    disconnect( ui.actionAlignLeft,                 0, tab, 0 );
    disconnect( ui.actionCenter,                    0, tab, 0 );
    disconnect( ui.actionAlignRight,                0, tab, 0 );
    disconnect( ui.actionJustify,                   0, tab, 0 );
    disconnect( ui.actionInsertBulletedList,        0, tab, 0 );
    disconnect( ui.actionInsertNumberedList,        0, tab, 0 );
    disconnect( ui.actionDecreaseIndent,            0, tab, 0 );
    disconnect( ui.actionIncreaseIndent,            0, tab, 0 );
    disconnect( ui.actionRemoveFormatting,          0, tab, 0 );

    disconnect( m_cbHeadings,                       0, tab, 0 );
    disconnect( m_headingMapper,                    0, tab, 0 );

    disconnect( ui.actionCutCodeTags,               0, tab, 0 );
    disconnect( ui.actionSplitChapter,              0, tab, 0 );
    disconnect( ui.actionInsertSGFChapterMarker,    0, tab, 0 );
    disconnect( ui.actionSplitOnSGFChapterMarkers,  0, tab, 0 );
    disconnect( ui.actionInsertClosingTag,          0, tab, 0 );

    disconnect( ui.actionPrintPreview,              0, tab, 0 );
    disconnect( ui.actionPrint,                     0, tab, 0 );

    disconnect( m_ClipboardEditor,                 0, tab, 0 );

    disconnect( tab,                                0, this, 0 );
    disconnect( tab,                                0, m_Book.data(), 0 );
}
<|MERGE_RESOLUTION|>--- conflicted
+++ resolved
@@ -2835,12 +2835,9 @@
         connect( ui.actionPrint,                    SIGNAL( triggered() ),  tab,   SLOT( Print()                    ) );
         connect( this,                              SIGNAL( SettingsChanged()), tab, SLOT( LoadSettings()           ) );
 
-<<<<<<< HEAD
-=======
         connect( m_cbHeadings, SIGNAL( activated( const QString& ) ),  tab,   SLOT( HeadingStyle( const QString& ) ) );
         connect( m_headingMapper, SIGNAL( mapped( const QString& ) ),  tab,   SLOT( HeadingStyle( const QString& ) ) );
     
->>>>>>> d7e98b0a
         connect( tab,   SIGNAL( SelectionChanged() ),           this,          SLOT( UpdateUIOnTabChanges()    ) );
         connect( tab,   SIGNAL( EnteringBookView() ),           this,          SLOT( SetStateActionsBookView() ) );
         connect( tab,   SIGNAL( EnteringBookPreview() ),        this,          SLOT( SetStateActionsSplitView() ) );

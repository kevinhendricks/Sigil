Sigil 0.7.2 TBD
<<<<<<< HEAD
    - Implement issue 2082: Improve performance of Book Browser refresh.
    - Fix issue 2081: Book Browser tooltips are not updated when semantics change or for cover images.
=======
    - Implement issue 2083: Enhance invalid OPF recovery.
    - Fix Issue 2071: Anchor dialog has disabled textfield.
    - Fix Issue 2077: Rename dialog incorrectly sized.
>>>>>>> c6ba365d
    - Fix issue 2080: OPF meta title not updated correctly for Add Semantic.
    - Fix issue 2079: UI Language dropdown does not show language names for entries containing _.
Sigil 0.7.1 2013.03.03
    - Implement issue 2058: Code View should be able to show resizable image.
    - Implement issue 2038: Spellcheck "change selected word to" should remember sorting order.
    - Implement issue 2043: Spellcheck should allow case-insensitive sorting.
    - Implement issue 2029: Save and open should warn if HTML files are not well formed.
    - Implement issue 2009: Add semantic tags to filenames in reports.
    - Implement issue 2028: Special characters should work in non-html files.
    - Implement issue 2027: Upgrade Boost to Boost 1.53.0.
    - Fix issue 2069: Work around for archives where filenames are not utf-8 encoded.
    - Fix issue 2068: ZIP general purpose bit 11 (utf-8) filename not set.
    - Fix issue 2061: Language code using wrong character to separate country code.
    - Fix issue 2057: Text selected across lines using Ctrl-F cannot be found with Find.
    - Fix issue 2036: Mark for Index can insert HTML tags into code making it invalid.
    - Fix issue 2041: Preview does not sync cursor after using Sigil for a while.
    - Fix issue 2030: The &#160; character is incorrectly converted to space on open.
    - Fix issue 2035: Index Editor entries with nbsp character don't match text.
    - Fix issue 2016: Find with wrap off and All HTML Files still wraps on last file.
    - Fix issue 2001: Spellcheck does not always highlight a word the first time.
    - Fix issue 2017: Clips pasted into some windows does not work correctly.
    - Fix issue 2008: Index adds extra comma in some cases.

Sigil 0.7.0 2013.02.17
    - Implement issue 1983: Set the tooltips of files in Book Browser to the filename.
    - Implement issue 1965: Allow opening files that are missing container.xml.
    - Implement issue 1975: HTML TOC and Index should use CSS files instead of inline stylesheet.
    - Implement issue 1968: Bookmark location in editing window.
    - Implement issue 1963: Table Of Contents window should default to expanded when opened or refreshed.
    - Implement issue 1953: Allow entering a list of new words into dictionary preferences.
    - Implement issue 1952: Add shortcut for Copy HTML file.
    - Implement issue 1951: Doubleclick on Image Report file should find next use of image.
    - Implement issue 1949: Add support for multiple active user dictionaries.
    - Implement issue 1947: Spellcheck dialog to manage all misspelled words at once.
    - Implement issue 62: Add document's css styles to menu.
    - Implement issue 1945: Allow editing of CSS while displaying page.
    - Implement issue 1661: Report list of all different characters in the book.
    - Implement issue 1746: Add Report for Links and Footnotes.
    - Implement issue 1941: Add Find & Replace option to wrap or not wrap searches.
    - Implement issue 1940: Update Insert Image to Insert File to support insert of audio/video.
    - Implement issue 1938: Update Delete Image files to Delete Media files to include audio/video.
    - Implement issue 1937: Add Report for All Files.
    - Implement issue 1936: Add Clip Bar toolbar with buttons for Clips and shortcuts for Clips.
    - Implement issue 1931: Change to QRegularExpression for most regexes.
    - Implement issue 1185: Edit Table of Contents without needing Generate TOC.
    - Implement issue 1929: Add support for playing audio and video files.
    - Implement issue 917: Sigil should support audio and video tags.
    - Implement issue 1928: Add well-formed check to HTML File Report.
    - Implement issue 1864: Allow Metadata Editor dialog to stay open while editing.
    - Implement issue 1871: Code View context menu should show clips even if word is misspelled.
    - Implement issue 1870: Saved Searches should use mode settings from Find & Replace.
    - Implement issue 1927: Add support for basic replacement Clips (e.g. span) in Book View.
    - Implement issue 20: Embedded fonts support.
    - Implement issue 1926: Upgrade to Qt5.
    - Implement issue 1924: Add dockable Clips window to select clips.
    - Implement issue 1925: Don't force well formed checks unless absolutely necessary.
    - Implement issue 1843: Preview should be real-time display of Code View.
    - Fix issue 1989: Problem with nested index entries.
    - Fix issue 1964: Correcting a word using spellcheck does not make file go to "not saved" state.
    - Fix issue 1961: Generate TOC should not create IDs for headings when it only points to filenames.
    - Fix issue 1857: CSS Highlighting inline styles inconsistent.
    - Fix issue 1946: Highlight misspelled words checkbox should be available in Preferences.
    - Fix issue 1943: Reports can crash if file has non well-formed xml.
    - Fix issue 1883: TOC window does not jump to right location for some entries.
    - Fix issue 1906: "Delete unused image files" deleting background images.
    - Fix issue 1874: Using Delete Unused Stylesheet Classes deletes pseudo-elements.
    - Fix issue 1939: CSS parser does not match wildcard selectors consistently.
    - Fix issue 1935: Improve speed of Index Editor autofill by removing progress dialog.
    - Fix issue 1891: Opening the Saved Searches expands all groups.
    - Fix issue 1934: Go To Style does not work with CSS filenames that have spaces in them.
    - Fix issue 1933: No message is displayed if Go To Style can't find a style.
    - Fix issue 1932: Replace All needs to be run twice in some cases.
    - Fix issue 1930: Fix Metadata language dropdown selection incorrect matching.
    - Fix issue 1775: Sigil-0.6.0 edit very slow with Thai e-Pub.
    - Fix issue 1764: Sigil crashes on KDE after rearranging text sections.
    - Fix issue 1720: Book View highlights text apparently randomly.
    - Fix issue 1923: CSS validation should use EPUB 2 profile.
    - Fix issue 1922: Invalid EPUB warning dialog is not long enough.
    - Fix issue 1918: Support import of tab separated entries for Index Editor.
    - Fix issue 1917: Keep selection when deleting unused images if an HTML file was selected.
    - Fix issue 1916: Allow Go To Style to work for link type text/x-oeb1-css.
    - Fix issue 1869: Backspace in Preferences - Shortcuts causes crash.
    - Fix issue 1818: Hyperlink of URL with & causes invalid code.
    - Fix issue 1824: Cursor position changes when saving the book.

Sigil 0.6.2 2012.12.06
    - Fix issue 1834: Pretty Print should be removed due to formatting issues.
    - Fix issue 1821: Audio files missing.
    - Fix issue 1816: Height is incorrect in Reports->Image Files.
    - Fix issue 1809: Fix crash related to cursor syncing.
    - Fix issue 1808: Editing in book view changes DTD to incorrect value.

Sigil 0.6.1 2012.12.02
    - Implement issue 1801: Audio and Video tags and files should be supported by Sigil.
    - Implement issue 1797: Clean Source should have preference options to set when it should run.
    - Implement issue 1768: Add non-destructive pretty printer as an option in addition to the Tidy provided one.
    - Implement issue 1770: Change Clean Source to no longer warn about restarting Sigil.
    - Implement issue 1767: Change default file extension from html to xhtml.
    - Implement issue 1695: Add tooltips to show counts of files in Book Browser and headings in Generate TOC.
    - Implement issue 1731: Delete files, Unused Images and Styles dialog should be scrollable and allow unselecting entries.
    - Implement issue 1735: Print stylesheets and other non-HTML files.
    - Implement issue 1758: Handle importing invalid files with duplicate IDs in OPF file.
    - Implement issue 1711: Reports should allow saving to comma separated text file.
    - Implement issue 1712: Reports should be non-modal and allow editing book while still open.
    - Implement issue 1748: Add a Copy Image context menu option for images.
    - Implement issue 1738: Move Generate Table of Contents button to toolbar.
    - Implement issue 1743: Insert Image should include an alt tag with filename.
    - Implement issue 1717: Allow more control of Author field in Metadata Editor.
    - Implement issue 1729: Bulk rename should allow changing file extension.
    - Implement issue 1728: Open/add invalid HTML files should show line numbers of error.
    - Implement issue 1742: Add context menu option in Preview View for Inspect Element.
    - Implement issue 1734: Splitting files and new blank HTML files should use existing file extension.
    - Implement issue 1732: Index Editor should support opening/importing .txt files.
    - Implement issue 1687: Insert ID should warn if invalid ID names are used.
    - Fix issue 1791: All &nbsp; are replaced by normal space when switching from Book View to Code View.
    - Fix issue 1798: Files, *-tmp.epub, are left in /tmp/Sigil/scratchpad after closing Sigil.
    - Fix issue 1785: Split at Cursor in Book View does not always update href links.
    - Fix issue 1759: Zipped files get wrong date and time.
    - Fix issue 1757: Spellcheck does not handle one letter misspellings properly.
    - Fix issue 1750: Loading HTML file should not automatically generate TOC.
    - Fix issue 1749: Right click on SVG images should give same options as other images.
    - Fix issue 1730: Changing view or using back button should select file in Book Browser.
    - Fix issue 1726: Selecting all text and replacing with a Clip causes crash.
    - Fix issue 1707: Application may crash when editing files externally.
    - Fix issue 1733: Files edited with Open With are not always updated when externally saved.
    - Fix issue 1704: Language dropdown entries have blank entries.
    - Fix issue 1740: When dockable windows are stacked the program can give error on close.

Sigil 0.6.0 2012.10.27
    - Implement issue 1664: Improve performance of opening and changing tabs.
    - Implement issue 1665: Attempt to recover EPUB if it is missing an ncx file.
    - Implement issue 1643: Change Clean Source default to Pretty Print instead of Tidy.
    - Implement issue 1636: Add shift-click Replace for Replace Current - replace but not find next match.
    - Implement issue 1638: Improve performance of Generate TOC.
    - Implement issue 1637: Provide more friendly handling of bad EPUBs by not crashing after showing warning.
    - Implement issue 1629: Localization of title in contentx.opf semantics.
    - Implement issue 1622: Allow Font Obfuscation to work for multiple font files.
    - Implement issue 1620: Well-formed check option should be removed and replaced with more appropriate automatic checking.
    - Implement issue 1617: Split should split at cursor position not at end of paragraph.
    - Implement issue 1619: Generate TOC should show tooltip details for the heading in case title and text is blank.
    - Implement issue 1618: Generate TOC should allow changing heading levels in document and TOC.
    - Implement issue 1615: Generate TOC should number sigil_toc_id's across all files and delete unused id's before generating.
    - Implement issue 1612: Improve performance of merging files.
    - Implement issue 1611: Improve performance of switching and closing tabs.
    - Implement issue 1610: Use html instead of xhtml as the default extension for new blank HTML files.
    - Implement issue 1606: Allow rename of titles in Generate Table Of Contents and show filenames in tooltip.
    - Implement issue 1601: Delete unused Images.
    - Implement issue 1602: Delete unused Styles.
    - Implement issue 1603: Allow formatting buttons to work in Code View.
    - Implement issue 1600: Option to delete one line in Code View without selecting text.
    - Implement issue 1597: Show HTML tag information for current location in text while in Book View.
    - Implement issue 1594: Allow miscellaneous text files to be edited and others to be opened externally.
    - Implement issue 1590: Insert image should allow insert from disk.
    - Implement issue 1557: Sigil requires Qt 4.8 or above.
    - Implement issue 1586: Spellcheck should allow setting a keyboard shortcut for Ignore Word to speed editing.
    - Implement issue 1585: Spellcheck should have a menu entry to clear all ignored words.
    - Implement issue 1584: Sigil should allow CSS file to be edited while viewing HTML.
    - Implement issue 1583: Sigil should remember the current view state when it restarts.
    - Implement issue 1573: Improve performance of bulk rename.
    - Implement issue 1468: Allow images to be opened externally.
    - Implement issue 1571: Display whether classes are used in the HTML or CSS files in a new Reports dialog.
    - Implement issue 1572: Add feature to re-format CSS files
    - Implement issue 1567: Remove XPGT support.
    - Implement issue 755: Support 'code view' for svg images that are loaded as separate files.
    - Implement issue 1561: Add Save A Copy option to save file under a different name without renaming current file.
    - Implement issue 1559: Add option to insert special characters into document.
    - Implement issue 1333: Add Hyperlink editor buttons to select target from existing ids and set id anchor.
    - Implement issue 401: Add edit buttons for Uppercase, Lowercase, Propercase, Capitization.
    - Implement issue 985: Sigil fonts should be configurable in Preferences.
    - Implement issue 1248: Code View/CSS should allow colors to be configurable in Preferences.
    - Implement issue 1153: Highlighted Text in Code view Difficult/Impossible to see.
    - Implement issue 1511: Prompt to replace an image when adding an image that already exists in the book.
    - Implement issue 1542: Add a Go to Style option to jump to the CSS class used by a tag.
    - Implement issue 1541: Heading styles should optionally remove/keep attributes in tags.
    - Implement issue 1540: Add option to tokenise spaces and numbers in F&R find text.
    - Implement issue 1539: Regex should support options for minimal matching, dot includes newlines.
    - Implement issue 1535: Add Clipboard History to automatically saved recent cut or copied text.
    - Implement issue 1534: Option to toggle Book View or Preview View to Code View and vice versa.
    - Implement issue 1528: Shortcut preferences should be simplified.
    - Implement issue 1536: Split at Chapter Markers should split all files.
    - Implement issue 1530: The heading dropdown should be changed to buttons for quicker selection.
    - Implement issue 1529: Code View should support heading/formatting buttons as used in Book View.
    - Implement issue 73: External HTML links should be usable but evoke warning dialog.
    - Implement issue 1521: Tab headers right click to close other tabs, toggle view state.
    - Implement issue 715: Search Editor for saving and executing Find & Replaces searches.
    - Implement issue 588: Clip Editor for saving and inserting text.
    - Implement issue 1519: Open and go back to links in Code View and Book View.
    - Implement issue 167: Index Editor to create a book index.
    - Implement issue 1450: View classes used in HTML files.
    - Implement issue 102: View details of all HTML files.
    - Implement issue 839: Word Count (in View HTML details).
    - Implement issue 1392: View details of all images.
    - Implement issue 1513: Add progress indicators to various functions.
    - Implement issue 1510: Add Existing Files should only open last file not all files.
    - Implement issue 1428: Find&Replace should allow Ctrl/Shift key modifiers to set what to search.
    - Implement issue 1325: Insert Images support for multiple images, resizing, thumbnails.
    - Implement issue 31: Automatically set "date of modification" on save.
    - Implement issue 1508: Allow export/saving of individual files.
    - Implement issue 1367: Shortcut key to remove code tags from selected text.
    - Implement issue 761: Shortcut key to close last open tag (Code View).
    - Implement issue 1507: Metadata dialogs should allow double click to select.
    - Implement issue 1457: Save should not add heading ids - already done in Generate TOC.
    - Implement issue 1444: Sigil should not include .txt or .html in file associations during install.
    - Implement issue 1443: Find&Replace should save state on restart.
    - Implement issue 1416: Don't add selected text to F&R history and increase selected
      text limit for being auto loaded into F&R.
    - Implement issue 1414: Cover semantic should not be added automatically.
    - Implement issue 1405: Cleared shortcut reset to default after restart.
    - Implement issue 1407: Tidy should allow more fine-grained control.
    - Implement issue 1393: Add Semantics Text should only apply to one file.
    - Implement issue 1369: Add support for \xDD as Regex replacement in F&R.
    - Implement issue 1285: Display image properties.
    - Implement issue 534: Link to Stylesheets option for HTML files.
    - Implement issue 1385: Metadata editor should always display fields
    - Implement issue 1311: Metadata support for all RfC 639-2 languages.
    - Implement issue 1335: Run Save As automatically if saving new html file.
    - Implement issue 1366: TOC window tree support for collapse/expand all.
    - Implement issue 759: Auto generate inline TOC HTML file.
    - Implement issue 32: Metadata custom "date" options.
    - Implement issue 33: Metadata options for creators and contributors.
    - Implement issue 1374: Split View is now Preview View with code inspector.
    - Implement issue 184: Superscript/subscript buttons.
    - Implement issue 443: Book View RTL languages support (right to left rtl tag).
    - Implement issue 504: Book View button for normal paragraph.
    - Implement issue 1265: Preference to manually set UI language.
    - Implement issue 1295: Metadata Editor support for translating descriptions.
    - Implement issue 77: Metadata support for multiple language elements.
    - Implement issue 1180: Spell Check button/menu to find next misspelled word.
    - Implement issue 1045: Better highlighting of misspelled words.
    - Implement issue 1301: Preferences for User and Additional Dictionary locations.
    - Implement issue 1058: Use ini format for settings on all platforms.
    - Implement issue 1376: Change organization name and location of settings to sigil-ebook.
    - Implement issue 1381: Switch to using Minizip for 1.1 for ZIP support. 
      - Remove ZipArchive and Zipios++.
    - Implement issue 1380: Update zlib to 1.2.7.
    - Implement issue 1383: Remove the use of a precompiled header.
    - Implement issue 1377: Update PCRE to 8.31.
      - Make PCRE 8.31 with UTF-16 support the minimum required version.
      - Bundled PCRE uses PCRE's JIT for faster searching.
      - Modify Regex search code to use UTF-16 instead of UTF-8 for all
        searches. This brings search in line with the view components
        being able to display UTF-16 characters.
    - Implement issue 1378: Update Hunspell to 1.3.2.
    - Implement issue 1379: Update Boost to Boost 1.49.0.
    - Implement issue 1283: Spell check should have an ignore option.
    - Fix issue 1694: User dictionary shows duplicate entries and doesn't scroll to new entry when adding.
    - Fix issue 1693: Words in user dictionary could be lost if blank entries are saved.
    - Fix issue 1692: Code View highlighting incorrectly hides spelling issues if an & is used.
    - Fix issue 1674: Batch rename changes filename extension.
    - Fix issue 1663: Generate TOC gives heading ids for items not in the TOC.
    - Fix issue 1642: Replace sometimes leaves a \1 in the text.
    - Fix issue 1635: Replace can replace too much text if manual selection includes extra text.
    - Fix issue 1639: Ensure Spellcheck treats single quotes as word boundary appropriately.
    - Fix issue 1624: Do not close Sigil if an invalid HTML file was added.
    - Fix issue 1623: Do not leave Sigil in an invalid state if an invalid book was opened.
    - Fix issue 1605: Sigil cannot read epubs missing mimetypes as first file since container.xml might not be found.
    - Fix issue 1621: Change sigilNotInTOC to sigil_not_in_toc for consistency but still recognize legacy value in old files.
    - Fix issue 1477: Sigil may crash when loading ePubs containing empty (zero-sized) files.
    - Fix issue 1589: Clicking on TOC entry the first time does not scroll to a heading at the top of the page.
    - Fix issue 1582: Replace All should be single-threaded to avoid certain crashes.
    - Fix issue 1581: Caret position in Book View - Code View syncing is not always correct.
    - Fix issue 1580: Chapter split starts new files with suffix _002 instead of 001.
    - Fix issue 1579: Generate Headings in TOC should select next item after unchecking an item.
    - Fix issue 1563: Split Chapter break can create empty page.
    - Fix issue 1284: Image and Stylesheet paths not updated for duplicate references when importing.
    - Fix issue 1155: Filename removed from href in anchor tag when importing HTML.
    - Fix issue 1553: Rename of one html file should keep file selected, allow rename shortcut, link stylesheets.
    - Fix issue 1551: Generate TOC include column scrolls offscreen when headings are long.
    - Fix issue 1550: Table of Contents window is not emptied if all TOC entries deleted manually.
    - Fix issue 1549: Sigil should not modify source by converting shy/ndash/mdash to entities automatically.
    - Fix issue 1345: Adding accented words dictionary doesn't work.
    - Fix issue 1546: Find&Replace loses focus when changing tabs or going from Book to Code View.
    - Fix issue 425: Shift+ PgUp/PgDn does not work in text editor.
    - Fix issue 1390: Image is not updated until restart if deleted and re-added.
    - Fix issue 1413: Crashes when opening a particular epub.
    - Fix issue 1543: Tabs should only do updates when finished loading to improve performance.
    - Fix issue 1395: A type of hyphen, when pasted in code view, crashes Sigil.
    - Fix issue 1429: Changes to stylesheets are not seen in book and preview views.
    - Fix issue 1406: Typing spaces on a word highlighted by spelling crashes Sigil.
    - Fix issue 1524: Replace \s does not always match newlines.
    - Fix issue 1538: Sigil can save a corrupted epub file if zip fails.
    - Fix issue 1517: Delete selected file should not open another file unnecessarily.
    - Fix issue 1474: New lines added in every xhtml file after saving.
    - Fix issue 1486: Replace replaces even if text doesn't match if manually changed.
    - Fix issue 1483: Add Existing Files adds HTML files in reverse order.
    - Fix issue 1479: F&R auto-completer preventing searching for same word different case.
    - Fix issue 1424: Spell check does not allow paste next to misspelled word.
    - Fix issue 1422: Delete file should not update tab if opened file is not deleted.
    - Fix issue 1417: OPF meta tags not updated if Cover image renamed or deleted.
    - Fix issue 1408: Book Browser should not translate folder names.
    - Fix issue 1308: Allow renaming file extensions.
    - Fix issue 1363: Open and Save file directory inconsistent.
    - Fix issue 1130: Content.opf edits overwritten by save.
    - Fix issue 1354: Chapter Split breaks links in second half of document.
    - Fix issue 999: Split does not update file references in TOC.
    - Fix issue 1277: Meta-editor will not open.
    - Fix issue 1281: Semantics information retained for deleted files.
    - Fix issue 1338: F&R Replace All can crash using current file with large replaces.
    - Fix issue 1296: F&R Search All crashes if HTML file doesn't have focus.
    - Fix issue 1382: Settings not saving to disk.
    - Fix issue 1272: Tabs should always use the View state set by the View buttons.

Sigil 0.5.3 2012.02.25
    - Fix issue 1254: Bulk rename will stop if one name matches, context menu
      needs cleanup and warnings.
    - Fix issue 1268: Find/Replace all files does not search in book order,
      and other issues.
    - Fix issue 1266: Store user dictionary as UTF-8.
    - Ensure the checkmarks in add semantic are set correctly when selecting
      multiple files.
    - Fix issue 1030: Don't close if canceling out of a failed save.
    - Fix issue 1258: Find/Replace step by step in All HTML files is broken.

Sigil 0.5.2 2012.02.09
    - Fix issue 1253: Replace All in All HTML files adds extra blank lines in
      style section.
    - Fix issue 1251: Merge does not work if you previously used split chapter.
    - Fix issue 1249: Replace All in All HTML Files leaves cursor at the
      bottom.
    - Fix issue 1247: Cannot rename file extension in book browser and rename
      selected should default to first extension name.
    - Fix issue 1238: Deleting a file does not go to the next closest entry
      in book browser.
    - Fix issue 1236: Replace All in Current file does not center cursor.
    - Fix issue 1234: Switching from Code View to Split View and SplitCV to
      CV does not vertically center the cursor.
    - Fix issue 1237: Rename does not keep current selection in book browser.
    - Fix issue 1242: Metadata::FreeFormMetadata missing assignment line 360.
    - Fix issue 1235: Deleting one file does not give a warning dialog.
    - Fix issue 1129: Crash when importing existing image.

Sigil 0.5.1 2012.02.05
    - Issue 1225:
      * Add searching selected files.
      * Add search wrapping.
      * Replace in BV automatically goes to CV.
      * Fixed bug where in CV if you do a replace of a word and then replace
        all when there are the same words on the page, the page view wouldn't
        be refreshed.
      * Various fixes.
    - Add English translation file used for plural strings.
    - Implement issue 986: Automatically renumber playorder in TOC NCX.
    - Implement issue 1224: F&R modifications to update layout and add Regex Multiline.
    - Fix issue 1214: Dictionary files do not include hypen files or GB files.
    - Fix issue 1213: Find and Replace does not save file when F&R is already
      open and searching all HTML files.
    - Remove the ability to use F&R to replace text in BV as it is unfixable in
      its current state.
    - Fix issue 1215: Book View line/column incorrect in status bar.
    - Fix issue 1216: Re-opening a document already in a tab resets the cursor
      position back to the top.
    - Fix issue 1218: F&R cleanup.
    - Fix issue 1212: Remove opf namespace rewriting when opening a file because
      it ended up being more trouble than it was wroth.
    - Fix issue 1188: New Sigil Regex engine crashes when pressing "replace all",
      works fine on pushing "replace" over and over and over again.
    - Implement issue 269: Select more than one item in the Book Browser Column.
    - Implement issues 792: Add Shortcuts for next/previous HTML file with regard
      to reading order, and sync selection in book browser to open tab.
    - Implement issue 1135: New blank section must be automatically selected on book browser.
    - Implement issue 1148: Allow user to change the order of split view so book view or code
      view is first.
    - Implement issue 1168: Add ability to sort HTML files alphanumerically.
    - Implement issue 1174: Add new blank html section should insert section after selected file.
    - Implement issue 1181: Merge Previous when previous file is open in current tab requires
      refresh to see merged data.

Sigil 0.5.0 2012.01.21
    - Implement issue 533 and 1079: allow user to select which level(s) of <h> to include.
    - Fix issue 788: Error saving when the folder the file was in was renamed
      outside Sigil.
    - Fix issue 998: Don't select file extension on rename in book browser.
    - Fix issue 1111: Failure to rename to same name with case change.
    - Implement issue 205: Drag and drop for images to book and code views.
    - Fix issue 1019: issues with opf-namespace declaration.
    - Inline spell check with right click replace in Code View.
    - Fix issue 1064: Issues with editing epubs with differing html extensions.
      Take mimetype into account when opening the file to help determine how to
      deal with the file.
    - Fix issue 1055, 1038, 1006: Focus switching causes unwanted cursor jumping
      in split view. Don't auto sync cursor position between views.
    - Implement issue 375: Add image selection dialog for inserting existing
      images into book and code views.
    - Add menu items for setting heading, adding new items, show / hide toolbars.
    - Organize menu.
    - Fix issue 803: Print prints immediately, no dialog box.
    - Implement 245: Unify zoom levels (book, text, image) and store the levels.
    - i18n capability. Build and load translation files.
    - Add keyboard shortcut manager so user can change the keyboard shortcuts. Fixes 966.
    - Add preference dialog. Closes 206, 718.
    - Refactor Find & Replace into a widget that appears below the editor. Closes issues:
      961, 579.
    - Windows Installer: Add Sigil as a handler for EPUB and HTML files so that jump lists
      will work and it will always show up on the 'Open With...' menu.
    - Fix issue 1033, 1034: Implement scroll to fragment for Code View and fix scrolling for
      book view.
    - Fix issue 1032: Remove '=' from the list of valid characters for ids.
    - Fix issue 1001: Valid IDs are now formed by replacing invalid characters with
      underscores. Colon removed from the list of valid characters.
    - Fix issue 1014: Sigil was erroneously assuming that fragment ids would be unique
      across the entire book, whereas they're only required to be unique within a
      particular xhtml document. New code implemented to cover those situations where
      this assumption is wrong.
    - Fix issue 1015: Fix issues with cursor positioning in Split View.
    - Fix issue 1022: Added support for Adobe's page-map.xml pagination extension. (Must
      use this exact filename).
    - Implement issue 183: Use a PCRE regular expression engine instead of QRegExp.
      Also fixes issue 498: regex '^' (start of line) broken.
    - Implement issue 168: Allow selection of multiple Meta Editor properties.
    - Allow for deleting multiple metadata items.
    - Implement issue 368: Pressing enter key on item in book browser should open item.
    - Fix issue 1005: Regression from change to ensure metdata element has dc namespace.

Sigil v0.4.2 2011.09.02
    - Fix issue 993: Split then selection jumps back to top instead of selection point.
    - Fix issue 988: fail to scroll properly after chapter split.
    - Allow users to disable Well-Formed checks or if they should be auto fixed as they
      were in 0.3.x.
    - Don't read use tidy setting from disk each time it's checked. Store the setting and
      save / load it upon edit and startup. This prevents Sigil from using the wrong value
      when multiple instances are open.
    - Use Pretty Print when auto fixing well formed errors.
    - Added a safety check to LoadTabContent() to ensure that focus changes don't cause a
      loss of non-well-formed data that has been entered but not saved.
    - Fix an issue where the opf namespace is being written in individual elements in the metadata
      section in the OPF. We're now going to clean and write the dc and opf namespaces directly
      to the metadata element when loading an OPF to ensure they're present and correct.
    - Fix for entities not being displayed when loading a file where they are saved as unicode
      in the file itself.
    - Fix for typo in code to preserve entities.
    - Fix for path encoding issue on reconstructing the opf.

Sigil v0.4.1 2011.08.26
    - Fix issue 615: implement undo for Find/Replace in Book View.
    - Update Toc section of manual for 0.4 Toc panel.
    - Implement issue 80: Select lines when clicking on line number in line number area in
      code view.
    - Fix issue 770: Incorrect file permissions for some files in archive create on OS X.
    - Fix issue 890: Line number mismatch between Code View and Validation Results when
      style tag in head section contains CDATA. CDATA was being stripped from the Code View.
    - Fix issue 942: Work around for the Nook not being able to deal with cover meta element having
      attributes in alphabetic order.
    - Fix issue 976: Creation of new Code View tab fails to show all content if the web page's 
      asynchronous loading is delayed.
    - Fix an issue where the line numbers in code view were not aligned to the line they represent.
    - Fix issue 871: Update heading combo when putting cursor on block with heading style.
    - Fix the formation of an empty paragraph at the top of the new file on doing a chapter split
      in Book View.
    - Fix issue 967: toc.ncx file keeps erasing manual input.
    - Fix issues 657, 661, 694 and 867: The Heading Selector in Book View will now function as
      expected and find the correct block-level tag to change rather than attempting to change
      inline tags. It will also retain the attributes (including class) of the old tag.
    - Fix the entity display for shy, mdash and ndash.
    - Set modified state on book when page order is changed.
    - Fixed the cursor issues on moving from Book to Code View and vice-versa. The new view should
      now always gain keyboard focus and show the cursor properly.
    - Insert the xml tag explicitly so that Tidy doesn't insert one without encoding and standalone
      attributes.
    - Fix issue #877: Invalid xml error prevents Find/Replace window from opening.
    - Fix issue where switching between code and book view causes the code view to load old data
      from book view.
    - Implement issue 364: Go to line #.
    - Implement issue 742: Shortcut/menu action to close all tabs except the current one.
    - Fix issue 959: Original creator's name is mangled in About dialog.
    - Fix for chapter splitting issue involving filenames with spaces.
    - Makes sure the cursor is properly displayed on entering Code View.

Sigil v0.4.0 2011.08.15
    - Fix issue 650: Convert SVG prefixes into a form that Tidy will tolerate.
    - Fix issue 952: Allow compatible extension changes.
    - Fix issue 835: File, Close shortcut does not work on OS X due to shortcut conflict.
    - Fix issue 793: Don't delete com.apple.ibooks.display-options.xml.
    - Fix issue 319: Adding chapter break in code view at end of current chapter creates new
      chapter before the current one.
    - Fix issue 947: Normalise headings before automatically generating the TOC.
    - Build system changes to accomidate the Windows SDK.
    - Remove empty styles on body tags when cleaning webkit junk.
    - Fix  issue 549 : Split on SGF Chapter Markers puts new files (sections) at end of file list.
    - Fix issue 869: Right-click in Code View with error in code shows error dialog.
    - Fix issue 919 and issue 316: Replace potentially problematic characters with named or
      numerical entities.
    - Change About to include an authors section.
    - Fixed and issue where chapter splitting loses some chapters, places others in wrong order
      (issue 836).
    - Fixed an issue where language was not being properly detected (issue 923).
    - Fixed an issue where font mangling caused file duplication (issue 932).
    - Fixed an issue where extra blank lines were left in the STYLE section (issue 937).
    - Fixed an issue where FlightCrew was reporting erroneous Resource is reachable but not present
      in OPF errors (issue 813).
    - Fixed string format compile warnings (issue 892).
    - Fixed GCC 4.6 compile failure (issue 864).
    - Changed Save As shortcut key to Ctrl+Shift+S (issue 838).
    - Fixed an issue where the shortcut keys were not working properly on OS X (issue 838).
    - Fixed an issue where metadata changed in metadata editor unsaved if Sigil closed right after
      (issue 930).
    - OS X minimum version bumped to 10.6.
    - on Linux machines, the installer now places a shortcut to Sigil in the Applications->Office
    menu instead of in a special "Sigil" folder under the Gnome root menu (issue #162)

Sigil v0.4.0 RC1 2011.04.22.
    - fixed an issue with splitting on SGF chapter markers creating the new HTML files in the wrong
    order (issue #828)
    - fixed a rare crash/memory corruption issue with automatic OPF updates
    - made the CSS resource path updates faster and more robust
    - updated FlightCrew so that CSS resource use is now far more robustly detected (issue #822)
    - fixed a rare hang when opening the Meta Editor on Win XP machines
    - a more accurate error message is now displayed for problems with file loading/saving
    (issue #772)
    - fixed an issue with incorrect font filepath updates in the CSS (issue #736)
    - fixed an issue with paths in the OPF not being URL-encoded (issue #823) 

Sigil v0.4.0 ß3 2011.03.24
    - added a workaround for loading broken epub files that use the incorrect mimetype for the 
    NCX (issue #815)
    - fixed a rare issue with loading epub files with OPF's that had the XML version set to 1.1,
    but also had other attributes in the XML declaration (issue #812)
    - fixed an issue with entries appearing at random in the TOC after a split on SGF markers
    is followed up with "Generate TOC from headings" request (issue #804)
    - fixed an issue with files not appearing in the Book Browser after a split on SGF markers
    (issue #816)
    - fixed a regression that caused the auto-cover-setting heuristics to unset covers when they
    are already set (issue #806)
    - opening an HTML file now automatically builds a TOC from the headings
    - fixed a regression that caused the Add Semantics menu to stop working (issue #807)

Sigil v0.4.0 ß2 2011.03.21.
    - fixed an issue with the ID of the manifest item of a resource not being updated when the 
    resource was renamed
    - fixed an issue with chapter splits being created in the wrong reading order (issue #797)
    - fixed an issue with some HTML files disappearing after a save/load cycle if chapter splitting
    was performed before the save
    - fixed an issue with renaming a file and then splitting it causing duplicate ID's in the OPF
    manifest (issue #800)
    - fixed a validation issue with the Meta Editor not adding the correct namespace prefix to some
    Dublin Core metadata element attributes

Sigil v0.4.0 ß1 2011.03.20
    - fixed an issue with CSS @import rules in the '@import "something.css"' format not being 
    recognized and thus not updated on import
    - removed the "CustomID" basic metadata entry from the Meta Editor; those wishing to use
    custom ID's can now add them directly to the OPF
    - Sigil now preserves custom unique identifiers in the OPF (issue #552)
    - removed support for the Sigil-proprietary SGF format
    - the user can now edit the OPF file by hand (issue #281) 
    - the user can now edit the NCX file by hand (issue #282)
    - the OPF file is now preserved on import (issue #586)
    - the NCX file is now preserved on import (issue #283)
    - the Table Of Contents editor has been replaced with a new Table of Contents sidebar;
    clicking on an item in this sidebar takes the user to the target location, enabling TOC
    navigation (issue #100)
    - a dialog now informs the user if his XHTML, NCX or OPF documents are not well-formed 
    XML (with error location and description), thus allowing him to fix the potential problems
    by hand instead of leaving them to Tidy to fix (issue #519)
    - fixed a rare issue with no tab opened by default when loading epubs
    - made the sigil.sh startup script more robust (courtesy of Craig Sanders) (issue #737) 

Sigil v0.3.4 2011.01.12.
    - fixed a regression ("Not a folder" error) with opening certain epub files on Mac and 
    Linux systems (issue #731) 

Sigil v0.3.3 2011.01.06.
    - added a small "Donate" button to the toolbar and a related entry in the Help menu 
    - added a .desktop file for the make install target (courtesy of Richard Gibert)
    - this time *really* worked around a Tidy bug that added blank lines to the start of <pre> 
    and <style> elements (issue #655)
    - updated ZipArchive from 4.0.1 to 4.1.0
    - fixed a regression crash bug with loading extremely rare HTML content documents that have
    an internal DTD subset
    - added a workaround for a crash bug caused by invalid epubs that use obfuscated fonts but 
    with incorrect UUID URN key syntax (issue #709)
    - integrated the FlightCrew epub validation library; a new toolbar icon triggers epub 
    validation and displays the results (issue #28)
    - fixed a rare input truncation problem when the input file contains a unicode nbsp and also
    specifies standalone="yes" in the XML declaration (issue #677)

Sigil v0.3.2 2010.11.24.
    - added a new toolbar button for turning Tidy cleaning on/off; this option is also available
    from the Tools menu (issue #553)
    - added support for TrueType Collection fonts with extension TTC
    - InDesign (as of CS5) refuses to list the fonts it embeds in the OPF manifest of the epub 
    files it exports, even though the epub standard demands it. This causes Sigil to not pick up
    these fonts when opening such epub files. A workaround has been added that will detect such
    problematic epubs and then load the font files.
    - fixed a rare crash issue when loading epub files

Sigil v0.3.1 2010.11.07
    - added a new "Font Obfuscation" context menu for font files in the Book Browser; the user can
    now select (or de-select) the use of Adobe's or the IDPF's font obfuscation methods; this also
    resolves the problem where Sigil refused to open epub files that use such obfuscated fonts with  
    the message that the epub has DRM
    - fixed a validation issue caused by Sigil using "application/x-font-opentype" as the OPF
    mimetype instead of "application/vnd.ms-opentype"
    - fixed a crash when opening the TOC editor for some epub files (issue #654)

Sigil v0.3.0 2010.11.04
    - root rights no longer needed to install on Linux
    - fixed an issue with some child headings being attached to incorrect parent headings in the 
    TOC if the parent was marked as "not in TOC" (issue #476)
    - fixed an issue with some UTF-8 characters outside the BMP (usually CJK characters) not being
    saved properly (issue #180)    
    - fixed an issue with certain path types not being correctly updated as a result of the 
    fix for issue #501 (issue #561)
    - the Book Browser now prevents adding files that already exist in the epub
    - previously, when adding external XHTML files through the Book Browser, any files (like CSS 
    stylesheets or images) that were linked from that file were included in the epub under a 
    different name if their original name was "taken"; this caused duplicates so this behavior 
    has changed: files whose names are "taken" are now skipped over (issue #482)    
    - fixed a rare issue that caused incorrect path updates for anchor links pointing to file names
    that were suffixes of other chapter file names, and the anchor had a fragment ID (issue #598)  
    - fixed an issue with the image paths in background-image CSS rules not being updated when
    the path changes (issue #594)
    - Sigil now informs the user that DRMed files cannot be opened, instead of just crashing
    (issue #624)
    - this time *really* fixed the "acknowledgments" error that was reported as fixed in RC1
    - fixed a crash on load (with an error dialog) issue on Linux systems occurring when multiple
    users on the same machine tried to use Sigil (issue #642)
    - fixed a randomly occurring crash, usually triggered on Macs during loading (issue #643) 

Sigil v0.3.0RC2 2010.10.08
    - fixed a file-corruption-on-save issue caused by XHTML files being saved in UTF-8, but
    declared as UTF-16 (issue #617)

Sigil v0.3.0RC1 2010.10.08
    - fixed a validation issue caused by using the American spelling for "acknowledgments" where
    the OPF spec uses the British "acknowledgements" (issue #611)
    - Sigil now uses "application/x-font-ttf" as the media type in the OPF for TrueType fonts
    (issue #609)
    - on Mac OS X, the universal build now includes an x64 version of Sigil, and builds now
    use Cocoa instead of Carbon; support for Mac OS X 10.4 is dropped along with support for
    PowerPC Macs
    - fixed a problem with opening files from the Ubuntu "Open With" menu (issue #524)
    - made Tidy handle common user errors like "&co." in the HTML source instead of "&amp;co."
    - fixed a rare Tidy bug with disappearing spaces when the only whitespace in an element was 
    the newline following a start tag (issue #387)
    - changed the internal DOM engine from Qt's QDom to Xerces; this should also bring numerous
    bug fixes and performance improvements plus a small (~10%) decrease in memory consumption
    (issue #367)
    - updated Qt to 4.7: this should bring a 400%+ performance increase in Book View rendering 
    along with countless smaller performance improvements and bug fixes across the board
    - switched to the MSVC 10 compiler for Windows releases; should bring ~5% general performance 
    improvement 
    - fixed several crash/error problems relating to opening, saving and modifying epub files which
    have onerous file permissions set for internal content files (issue #574)
    - added a workaround for broken epubs created by other epub-producing software which caused
    a crash on certain searches with the Find dialog (issue #548)
    - fixed a problem with Book Browser's "Merge with previous" action if a file was previously 
    deleted from the Book Browser (issue #565)
    - fixed a problem with chapter splits being placed in the wrong reading order if a file was
    previously deleted from the Book Browser (issue #497)

Sigil v0.2.4 2010.08.12.
    - fixed a problem with updating image paths for images with the same filename but coming from
    different parent directories (issue #501)
    - added a new "Merge With Previous" context menu action for XHTML files in the Book Browser
    (issue #265)
    - changed Tidy to handle the common typing mistake of ending entities with a ':' instead
    of a ';' (issue #535)
    - fixed a bug where double-clicking a file in the Book Browser for a file that was already 
    opened in a tab switched that tab back to Book View; the tab now retains whatever View
    it was in previously
    - newly opened tabs now default to the View of the current tab (issue #468)
    - re-engineered the locations where Sigil stores its work files; the system-provided temp
    folder is now used; this should alleviate some permissions issues on certain machines,
    especially Macs (issue #404)
    - Sigil now prevents the renaming of files in the Book Browser to filesystem invalid names
    (issue #493)
    - changed the keyboard shortcut that opens the Replace dialog from Cmd+H to Cmd+Shift+F
    on Macs only; Cmd+H is used by Mac OS X for window hiding (issue #477)
    - fixed an issue with Sigil using XHTML 1.0 for OPS doctypes, instead of XHTML 1.1
    (issue #503)
    - several files can now be marked as having the Text semantic type (issue #522)
    - fixed an issue with Direction: All in book wide searching skipping last XHTML file 
    (issue #520)
    - fixed an issue with the declared XML encoding not being picked up if it was wrapped
    in single quotes instead of the more standard double quotes
    - fixed an issue where the user could avoid the warning dialog for book-wide searching in
    Book View if he switched to this mode in Code View, and then switched back

Sigil v0.2.3 2010.06.22.
    - fixed an issue with the new data from one view sometimes not being saved in the final
    epub when switching to the other view
    - worked around a Qt focus issue causing current tab data to sometimes not be saved;
    this was uncovered by fixing the hang-on-save issue, which was caused by the same 
    underlying problem (issue #466)

Sigil v0.2.2 2010.06.20.
    - simplified the resource locking mechanism; should eliminate the hang-on-save issue
    - fixed a problem with BookView chapter splitting sometimes not being registered on save,
    causing duplicate content (issue #450)

Sigil v0.2.1 2010.06.18.
    - XHTML files that specify two different encodings are now fixed by removing the incorrect one
    - Sigil now checks the XML encoding attribute for an encoding before the HTML metatag
    and charset; should now be more compatible with Calibre created epub books
    - created/used 16px version of all icons; icons in menus are not blurry anymore (issue #121)
    - the Find&Replace dialog now uses the currently selected text (if any) as the default search
    term (issue #370)
    - fixed issues with unnecessary reloads of the code view (issue #412, issue #398)
    - fixed an issue with the HTML file filter in the open file dialog not correctly filtering 
    files (issue #416)
    - fixed an issue with files without extensions not being saved in the final epub (issue #400)
    - fixed an issue with XPGT resources sometimes being saved blank (issue #433)
    - fixed a regression that made it impossible to add removed headings back into the TOC
    (issue #439)
    - fixed a problem with some file-wide replacements reverting
    - fixed a problem with the opened tabs not being updated until the user gave them keyboard
    focus when a file-wide replace was performed (issue 408)
    - fixed a problem with Book View not reflecting changes done in Code View when the
    Code View was used for editing, and then the tab closed
    - use of custom synchronization primitives should resolve most infrequent hang bugs
    - fixed a problem with the search not progressing in Book View find&replace when using
    recursive replacements
    - fixed an issue with inserting images that have apostrophes in the filename (issue #391) 
    - TOC text now has leading and trailing whitespace trimmed, and inner whitespace condensed 
    (issue #422)
    - an empty ALT attribute is now added to <img> elements that don't have them (issue #406)
    - added the build time to the About dialog, showing date and time in UTC

Sigil v0.2.0 2010.05.11.
    - added new entries to the help menu for the online manual and the FAQ

Sigil v0.2.0 RC4 2010.05.08.
    - fixed a regression that broke FindNext opening new tabs when searching across HTML files 
    (issue #384)
    - fixed an issue with autocompletion in Find dialog ignoring the case of search terms 
    (issue #385)

Sigil v0.2.0 RC3 2010.05.07.
    - fixed a regression that messed up the tab order of the controls in the Find dialog
    (issue #380)
    - fixed an issue with cross-file FindNext causing a hang when the search term is not in
    the book and "Direction: All" is used (issue #378)
    - the Text folder in the Book Browser is now expanded by default after loading

Sigil v0.2.0 RC2 2010.05.05.
    - fixed an issue with ReplaceAll across files not using correct replacement lengths
    - fixed an issue with code in Code View not being pretty-printed
    - fixed an issue with the ReplaceAll across files not informing the opened tabs of the change

Sigil v0.2.0 RC1 2010.05.03.
    - changes in the Book Browser now update the modified state of the main window (issue #331)
    - the Book Browser can now be opened/closed from the View menu (issue #335)
    - all the toolbars now have UI-facing names
    - by injecting a custom XML reader into QDom, the following issues were fixed:
        - Book View search sometimes skipping over instances (issue #253)
        - Book View ReplaceAll causing Sigil to hang on rare occasions (issue #293)
        - spaces disappearing from some HTML constructs (issue #352)
    - implemented component-wide search&replace for Code View searches (issue #372)
    - the Find&Replace dialog now remembers up to 20 previously used search and replace strings
    (issue #369)
    - fixed an issue with positive regex lookaheads in normal Replace (not ReplaceAll) (issue #261) 
    - fixed a rare off-by-one error in Book View searching when the caret was at the start of
    the matched string; this made the search skip that instance of the match (issue #280)
    - fixed an issue with the Find Dialog not correctly scrolling to the found text in
    Book View (issue #195)
    - fixed an issue with Tidy not fixing free ampersands into "&amp;", even when configured
    to do so (issue #365)
    - fixed an issue with the current tab unnecessarily reloading after book saves (issue #354)
    - fixed issues with filename basenames being read only until the first dot; was causing
    problems with OPF manifest ID generation (issue #351)
    - hitting the keyboard shortcut for the Find&Replace window while the window is open
    now switches focus to that window (issue #362)
    - fixed an issue with the applied headings not "sticking" and not showing up in the TOC
    editor (issue #300)
    - the special iPad- and Calibre-friendly cover meta tag information is now preserved
    after loading
    - added a new "Cover Image" entry for image resources in the "Add Semantics" Book Browser menu  
    - if an image is not set as a cover image manually, Sigil now uses heuristics on save
    to determine if the epub has a cover image
    - if an epub has an image set as a cover image, Sigil will now write a special meta tag
    that identifies this image in the OPF; this tag is then used by the iPad (and Calibre)
    for the book cover, for instance
    - all OPF <guide> element information when loading epubs is now preserved
    - added a new "Add Semantics" menu for XHTML documents; it can be used to mark XHTMLs as
    "Dedication", "Colophon", "Glossary" etc. for the <guide> element of the OPF
    - the status bar now shows a message after chapter split operations
    - fixed an issue with filenames with characters that should not appear in valid XML IDs
    having those characters added anyway (issue #344)
    - fixed an issue with files with uppercase extensions not having a mimetype set in the OPF
    (issue #349)
    - fixed an issue with Sigil rewriting headings when the TOC was opened and no heading was 
    edited (issue #327)
    - fixed an issue where adding an existing HTML file through the Book Browser would clear
    the current metadata in the book (issue #329)
    - added a check that prevents Sigil from loading the same resource multiple times in 
    invalid epubs (issue #339) 
    - fixed a bug that made the direct XHTML references in the NCX file less likely (issue #333)
    - fixed an issue with Sigil crashing when trying to save a loaded epub that had some badly
    formed metadata elements (issue #325)

Sigil v0.2.0 ß3 2010.03.23.
    - added two new WYSIWYG actions that work for both Views: "Insert SGF Chapter Marker" which
    inserts the old SGF horizontal rule chapter breaking marker and "Split On SGF Chapter Markers"
    which splits the current chapter according to the placement of these markers (issue #262)
    - chapter splitting now works in Code View
    - fixed an issue with Sigil adding "xmlns='http://www.w3.org/1999/xhtml'" to every element
    when performing a chapter break operation (issue #313)
    - fixed a rare issue with false spaces being inserted into words during import (issue #139)
    - added a confirmation dialog for removing items in the Book Browser (issue #306)
    - fixed an issue with the line number area overlapping the text in the Code View 
    - made Sigil remove the CSS cruft WebKit was adding to the "body" element
    - fixed an issue with spaces in filenames causing bad anchor element path updates
    - fixed an issue with spaces in filenames not being URL encoded in "href" and "src" attributes
    in the OPF and NCX files
    - fixed an issue with spaces in filenames causing invalid IDs (issue #301)
    - fixed a regression causing Sigil to crash when importing HTML files that reference resources
    that don't exist on disk
    - Tidy now converts all uppercase attributes to lowercase; mixed-case attributes are left as is
    - fixed an issue with Tidy choking on uppercase attribute names

Sigil v0.2.0 ß2 2010.03.10.
    - fixed an issue with exported HTML/CSS/etc. files inside EPUBs having superfluous newlines
    - fixed an issue with the TOC editor adding empty "class" attributes to headings (issue #297)
    - added a new "Window" menu item with new "Next Tab", "Previous Tab" and "Close Tab" actions 
    (issue #273)
    - fixed an issue with the font used in the line number area in the Code View being incorrect
    when the Code View is first opened; the problem affected mostly Mac machines (issue #290)
    - Sigil now handles corrupt epub files with an OPF referencing non-existent files (issue #289)
    - the Book Browser now doesn't scroll back to the top when an item is deleted or added 
    (issue #263)
    - the Book Browser now allows a file's extension to change between HTM, HTML, XHTML and XML
    (issue #264)
    - OPF and NCX files don't rely anymore on UTF-8 XML default parsing, but specify their UTF-8
    encoding directly in the declaration
    - fixed an issue with changes in the TOC editor not being reflected in the book (issue #277)
    - fixed an issue with the TOC editor not recognizing the "title" attribute on headings 
    (issue #271)
    - fixed an issue with the user seeing the old, unclean source in the Code View (issue #286)
    - fixed an issue with the user being prompted to save when quitting even when no changes
    have been performed on the new/loaded file (issue #276)
    - fixed an issue with Book/Code View keyboard shortcuts firing in the wrong view (issue #266)
    - tentatively fixed an issue with Sigil locking up when chapter breaking (issue #267)
    - fixed an issue with Tidy adding a superfluous 'lang' attribute that is also not allowed
    in XHTML 1.1
    - making sure that ID attributes used in the manifest section of the OPF are always valid
    - fixing export of epubs with XML files for OPS documents

Sigil v0.2.0 ß1 2010.03.02.
    - after *many* months of work, the complete redesign of the Sigil main interface and backend is 
    finished, resulting in waaaay too many changes, fixes and modifications under the hood that are
    too numerous to list here
    - fixed an issue with anchor elements getting unnecessary "name" attributes (issue #226)

Sigil v0.1.9 2010.02.08.
    - fixed a regression that caused Sigil to demand that all XHTML streams in an epub file
    be valid XML (issue #248)
    - the "container.xml" reading subsystem now handles XML files with namespaces (issue #235)
    - HTML encoding detection is now performed even on XHTML files in epub archives (per spec, 
    they have to be UTF-8 or UTF-16, but Sigil will now handle those that aren't)
    - fixed an issue with content file filenames using "%20" for spaces not being loaded 
    (issue #232)
    - the temp directory used on Windows is now <Profile>/Sigil instead of 
    <Profile>/My Documents/Sigil (issue #222)
    - added a "Sigil Dev Blog" Help menu entry

Sigil v0.1.8 2009.12.30.
    - fix for a regression causing all imported CSS code to be merged into one line
    - fix for an issue with ignored linefeed characters (caused by same regression) (issue #217)

Sigil v0.1.7 2009.12.28.
    - minor aesthetic toolbar fixes for Mac
    - fixed an issue with "&nbsp;" in headings not being converted to a space in the TOC 
    (issue #215)
    - minor aesthetic changes to the line number area in Code View
    - fixed an issue with "Insert Image" not working if the Book View doesn't have focus 
    (issue #204)
    - the "Add metadata property" dialogs in the Meta Editor now remember their size, position
    and splitter bar position
    - Sigil now loads HTML metadata when importing if metadata conforms to Dublin Core;
    code contribution from Kevin Hendricks (issue #160)
    - fixed an issue with loading TXT files with unescaped character entity references (issue #202)
    - fixed an issue with headings not being centered after View switches (issue #200)
    - fixed an issue with files with uppercase extensions being loaded incorrectly
    - fixed an issue with loading TXT files with Mac-style (CR) line endings (issue #170)
    - fixed an issue with loading UTF-16 encoded files that used Windows style (CRLF) line endings
    - Sigil should now detect UTF-8 encoded HTML files even when they don't specify that they   
    are UTF-8 encoded, and HTML files that use the XML "encoding" attribute (for any encoding)
    - the Views can now be scrolled by one line up/down by pressing CTRL+Up/Down (issue #72)
    - the About dialog now links to the online version of the GPLv3
    - made viewport switching more robust; the rare crashes should now become much rarer

Sigil v0.1.6 2009.12.06.
    - added a "Report An Issue" menu entry to the Help menu; opens a web browser and goes to the
    "ReportingIssues" wiki page on Sigil's website
    - fixed an issue with empty NavMap generation in the NCX if the file had no headings;
    the epub specification forbids empty NavMaps (issue #174)
    - fixed an issue with the document not being marked as modified in the GUI if the user only
    changed the document's metadata (issue #189)
    - fixed a rare bug with searching for a string that is at the very end of a document 
    (issue #181)
    - new "Remove Formatting" WYSIWYG action (issue #56)
    - Sigil now preserves ALL HTML entity references (it used to convert most to Unicode 
    equivalents); this change was necessary since soft hyphens were becoming "invisible" 
    (issue #186)
    - implemented "blockquote" support through new WYSIWYG actions: "Indent Less" and
    "Indent More" (issue #41)
    - updating Qt fixed an issue with images wrapped in SVG tags not being shown (issue #91)
    - updated Qt from 4.5.2 to 4.6.0
    - fixed an issue with regex matching in Code View when such regexes referenced line
    endings with "\n" (issue #182)
    - PageUp and PageDown keys now work in Book View (issue #130)
    - fixed a crash invoked on switching views and searching in Book View when the caret 
    element's parent has HTML comment children (issue #179)
    - "Replace All" is now treated as a single undo/redo operation *in Code View*
    - tentatively fixed a problem with bad TOC generation if the input file had multiple headings
    with the same ID (across XHTML files) (issue #177)
    - fixed a regression that was causing crashes when switching views

Sigil v0.1.5 2009.11.25
    - fixed a race condition with view syncing in Book View
    - fixed an issue with loading text files that don't end with a newline (some text would end up 
    missing)
    - A NEW FIND & REPLACE DIALOG (issue #13)
    - no more hard line breaks in Code View (courtesy of recent performance optimisations) 
    (issue #61)
    - TOC Editor now remembers its size across invocations and program launches
    - the uninstaller now removes Sigil's temporary working directories 
    - removed the "Start Sigil" checkbox in the last page of the installer; starting Sigil like 
    this was causing problems because Sigil had admin privileges (issue #163)
    - fixed an issue with chapter breaks not working after they are Left/Center/Right Aligned 
    (issue #158)
    - multiple images can now be inserted with the "Insert Image" dialog by selecting multiple 
    images 
    - fixed an issue with loading images from documents with uppercase tags and attributes 
    (issue #156)
    - tentatively fixed an issue with Sigil crashing on overwriting existing epubs (issue #146)
    - fixed an issue with Sigil crashing on epubs with "date" OPF elements but no value set
    for those elements (InDesign CS4 creates such invalid epubs) (issue #149)
    - fixed an issue with words being merged on TXT import (issue #148)
    - various performance improvements through code profiling and parallelization
    - Linux and Mac builds should now be slightly faster because of new compiler optimizations
    - fixed issue with Sigil incorrectly loading (and therefore subsequently saving) "date"
    OPF elements with "event" attributes (issue 144)

Sigil v0.1.4 2009.10.08.
    - SGF files are now associated with Sigil on Windows (issue #135)
    - SGF files are now associated with Sigil on Mac OS X (issue #10)
    - fixed issue with "Open With" OS actions not working on Macs (issue #111)
    - provided more informative tooltips by following Word 2007 tooltip style (issue #64) 
    - the heading text can now be edited in the TOC Editor (issue #131)
    - the Save As dialog now uses the current filename in the filename field (issue #18)
    - views can now be zoomed (issue #44)
    - Sigil no longer loads flow-specific CSS... this was causing more harm than good; loading 
    flow-specific CSS will be back in 0.2.0.
    - implemented a NEW workaround for a webkit bug causing the first character of a heading
    created after a chapter break to be displayed incorrectly (issue #78) 
    - fixed issue with TOC editor not resolving HTML entities (issue #125)
    - fixed issue with Tidy changing case of attribute names (issue #120)
    - Sigil will from now on check for a newer version on startup and present an informative
    message if such a version is found (issue #67)
    - made SGF importing MUCH faster (issue #119)
    - provided a window icon on Linux
    - providing binary installers for Windows AND LINUX (issue #6)
    - further improved encoding detection for HTML import
    - fixed graphical misalignment of controls in MetaEditor on Linux and Mac platforms
    - fixed syntax highlighting for XPGT stylesheets
    - fixed rare issue with SGF importing that displayed all body text underlined (issue #118)
    - fixed display of the Sigil chapter break in Book View: the red double-line now
    properly appears after all images (issue #117)
    - added support for importing images referenced in SVG elements in HTML import
    - HTML importing now defaults to a locale-aware codec if one is not detected in the HTML 
    stream; previously the fallback codec was UTF-8; this change should improve importing of 
    old HTML documents (issue #113)

Sigil v0.1.3 2009.09.02.
    - implemented a work-around for a bug in Qt causing documents with "us-ascii" encoding
    specified in the XML declaration to crash Sigil (issue #109)
    - resource path updating rewritten; should be more robust
    - fixed an issue where EPUB files from Google Books could not be opened (issue #106)
    - fixed regression for storing the folder from which the user last imported an image 
    (issue #105)  
    - refactored HTML file import resource loading: should be a lot more robust now
    - fixed an issue with loading HTML files that reference the same images multiple times 
    (issue #90)
    - implemented non-live View position synchronization; the Views are now synced
    by HTML element: moving the caret in one View will center the other View (upon switching)
    to the same HTML element that held the caret in the first View (issue #8)
    - newlines are now removed from TOC headings to avoid rendering problems in ADE (issue #96)
    - Sigil now creates a unique book identifier (if one is not provided by the user)
    using the UUID standard instead of a random sequence of characters and numbers;
    the old "SigilGEN" scheme is replaced with "UUID"
    - initial support for calibre interoperability (issue #94)
    - book updates from TOC editor are now faster and have a much smaller memory overhead
    - fixed issue with removing headings from TOC in TOC editor (issue #88, part 2 and issue #21);
    also made TOC editor updates to headings MUCH more robust
    - all headings are now by default included in TOC... heuristics for "guessing" which
    headings the users wants have been removed (issue #88, part 1)
    - fixed critical issue with Sigil hanging when loading certain SGF files (issue #87)
    - fixed rare issue with duplicate image loading (issue #86)
    - implemented a workaround for a webkit bug causing the first character of a heading
    created after a chapter break to be displayed incorrectly (issue #78)
    - the "makedmg" target for Macs is not build by default anymore and needs to be
    invoked directly; this was done to speed rebuilds
    - Macs now have a standard multiple document interface: opening a new file opens it
    in a new window, not in the old one (issue #22)
    - fixed a bug with warning dialog not informing the user of unsaved changes
    if he tried to load from the recent files list

Sigil v0.1.2 2009.08.12.
    - added the ability to specify the main publication identifier directly,
    through the "CustomID" basic metadata property (issue #3)
    - fixed a bug with warning dialog not informing the user of unsaved changes
    when editing in code view (issue #30)
    - Sigil is now a universal Mac application (ppc and i386, in 32bit) (issue #5)
    - implemented a workaround for a bug in QTextCodec causing bad HTML codec detection (issue #74)
    - SVG elements are not removed anymore (issue #24)
    - inter-document HTML links are now fully supported (issue #53)
    - fixed rare issue where CSS style rules could get duplicated when changing views
    - fixed issue with inline style tags in OPS documents not being loaded (issue #58)
    - Sigil can now accept a file to load as the first command line argument; this also
    provides support for "Open With..." operating system features (issue #63)
    - fixed an issue where the reported build time in the About dialog was actually the execution
    time (issue #65)
    - loading of missing files in the recent files list is now improved (issue #57)
    - fixed a rare issue where the wrong view could be sent to the printer on print actions
    - Sigil now creates a guide element with a cover page in the OPF if the content of the first
    OPS document is less than 1000 characters long (issue #48)
    - support for importing UTF-16 encoded documents (not just UTF-8)
    - provided install target for Linux; the binary is now also named "sigil"
    (lower case 's') on Unix systems (except Mac) for the sake of convention (issue #46)
    - removed dependency on "data" directory (issue #51)

Sigil v0.1.1 2009.08.06.
    - applied provided patch for NetBSD support
    - fixed issue with loading images in HTML and EPUB docs that have regexp special characters
    in filenames. (issue #39)
    - if headings have the 'title' attribute set, it is now used as the TOC text entry. (issue #26)
    - tags are now removed from headings before they are converted to TOC entries (issue #47)
    - Sigil now remembers the last folder from which you loaded an image (issue #34)
    - choosing 'cancel' in TOC editor now no longer forces the views to update
    - fixed bug with new headings getting existing IDs. (issue #36)
    - printing support! new file menu actions: "print" and "print preview"
    - fixed an issue when sometimes switching between views didn't enable/disable appropriate 
    actions
    - fixed an issue with mixed-up CSS classes on Mac and Linux (issue #16)
    - added line numbering for Code View (issue #9)
    - added current line highlighting for Code View 
    - fixed crashing bug with some calibre generated epubs (issue #16)

Sigil v0.1.0 2009.08.01.
    - initial release<|MERGE_RESOLUTION|>--- conflicted
+++ resolved
@@ -1,12 +1,9 @@
 Sigil 0.7.2 TBD
-<<<<<<< HEAD
+    - Implement issue 2083: Enhance invalid OPF recovery.
     - Implement issue 2082: Improve performance of Book Browser refresh.
-    - Fix issue 2081: Book Browser tooltips are not updated when semantics change or for cover images.
-=======
-    - Implement issue 2083: Enhance invalid OPF recovery.
     - Fix Issue 2071: Anchor dialog has disabled textfield.
     - Fix Issue 2077: Rename dialog incorrectly sized.
->>>>>>> c6ba365d
+    - Fix issue 2081: Book Browser tooltips are not updated when semantics change or for cover images.
     - Fix issue 2080: OPF meta title not updated correctly for Add Semantic.
     - Fix issue 2079: UI Language dropdown does not show language names for entries containing _.
 Sigil 0.7.1 2013.03.03
